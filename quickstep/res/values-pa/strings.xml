<?xml version="1.0" encoding="UTF-8"?>
<!-- 
/*
* Copyright (C) 2017 The Android Open Source Project
*
* Licensed under the Apache License, Version 2.0 (the "License");
* you may not use this file except in compliance with the License.
* You may obtain a copy of the License at
*
*      http://www.apache.org/licenses/LICENSE-2.0
*
* Unless required by applicable law or agreed to in writing, software
* distributed under the License is distributed on an "AS IS" BASIS,
* WITHOUT WARRANTIES OR CONDITIONS OF ANY KIND, either express or implied.
* See the License for the specific language governing permissions and
* limitations under the License.
*/
 -->

<resources xmlns:android="http://schemas.android.com/apk/res/android"
    xmlns:xliff="urn:oasis:names:tc:xliff:document:1.2">
    <string name="recent_task_option_pin" msgid="7929860679018978258">"ਪਿੰਨ ਕਰੋ"</string>
    <string name="recent_task_option_freeform" msgid="48863056265284071">"ਫ੍ਰੀਫਾਰਮ"</string>
    <string name="recents_empty_message" msgid="7040467240571714191">"ਕੋਈ ਹਾਲੀਆ ਆਈਟਮ ਨਹੀਂ"</string>
    <string name="accessibility_app_usage_settings" msgid="6312864233673544149">"ਐਪ ਵਰਤੋਂ ਦੀਆਂ ਸੈਟਿੰਗਾਂ"</string>
    <string name="recents_clear_all" msgid="5328176793634888831">"ਸਭ ਕਲੀਅਰ ਕਰੋ"</string>
    <string name="accessibility_recent_apps" msgid="4058661986695117371">"ਹਾਲੀਆ ਐਪਾਂ"</string>
    <string name="task_view_closed" msgid="9170038230110856166">"ਕਾਰਜ ਬੰਦ"</string>
    <string name="task_contents_description_with_remaining_time" msgid="4479688746574672685">"<xliff:g id="TASK_DESCRIPTION">%1$s</xliff:g>, <xliff:g id="REMAINING_TIME">%2$s</xliff:g>"</string>
    <string name="shorter_duration_less_than_one_minute" msgid="4722015666335015336">"&lt; 1 ਮਿੰਟ"</string>
    <string name="time_left_for_app" msgid="3111996412933644358">"ਅੱਜ <xliff:g id="TIME">%1$s</xliff:g> ਬਾਕੀ"</string>
    <string name="title_app_suggestions" msgid="4185902664111965088">"ਐਪ ਸੁਝਾਅ"</string>
    <string name="all_apps_prediction_tip" msgid="2672336544844936186">"ਤੁਹਾਡੀਆਂ ਪੂਰਵ ਅਨੁਮਾਨਿਤ ਐਪਾਂ"</string>
    <string name="hotseat_edu_title_migrate" msgid="306578144424489980">"ਆਪਣੀ ਹੋਮ ਸਕ੍ਰੀਨ ਦੀ ਹੇਠਲੀ ਕਤਾਰ \'ਤੇ ਐਪ ਸੁਝਾਅ ਪ੍ਰਾਪਤ ਕਰੋ"</string>
    <string name="hotseat_edu_title_migrate_landscape" msgid="3633942953997845243">"ਆਪਣੀ ਹੋਮ ਸਕ੍ਰੀਨ ਦੀ ਮਨਪਸੰਦ ਕਤਾਰ \'ਤੇ ਐਪ ਸੁਝਾਅ ਹਾਸਲ ਕਰੋ"</string>
    <string name="hotseat_edu_message_migrate" msgid="8927179260533775320">"ਹੋਮ ਸਕ੍ਰੀਨ \'ਤੇ ਆਪਣੀਆਂ ਸਭ ਤੋਂ ਵੱਧ ਵਰਤੀਆਂ ਗਈਆਂ ਐਪਾਂ ਤੱਕ ਆਸਾਨੀ ਨਾਲ ਪਹੁੰਚ ਕਰੋ। ਸੁਝਾਅ ਤੁਹਾਡੇ ਨਿਯਮਬੱਧ ਕੰਮਾਂ ਦੇ ਆਧਾਰ \'ਤੇ ਬਦਲਣਗੇ। ਹੇਠਲੀ ਕਤਾਰ ਵਾਲੀਆਂ ਐਪਾਂ ਤੁਹਾਡੀ ਹੋਮ ਸਕ੍ਰੀਨ ਵੱਲ ਉੱਪਰ ਆ ਜਾਣਗੀਆਂ।"</string>
    <string name="hotseat_edu_message_migrate_landscape" msgid="4248943380443387697">"ਹੋਮ ਸਕ੍ਰੀਨ \'ਤੇ ਆਪਣੀਆਂ ਸਭ ਤੋਂ ਵੱਧ ਵਰਤੀਆਂ ਗਈਆਂ ਐਪਾਂ ਤੱਕ ਆਸਾਨੀ ਨਾਲ ਪਹੁੰਚ ਕਰੋ। ਸੁਝਾਅ ਤੁਹਾਡੇ ਨਿਯਮਬੱਧ ਕੰਮਾਂ ਦੇ ਆਧਾਰ \'ਤੇ ਬਦਲਣਗੇ। ਮਨਪਸੰਦ ਕਤਾਰ ਵਿਚਲੀਆਂ ਐਪਾਂ ਤੁਹਾਡੀ ਹੋਮ ਸਕ੍ਰੀਨ ਉੱਪਰ ਆ ਜਾਣਗੀਆਂ।"</string>
    <string name="hotseat_edu_accept" msgid="1611544083278999837">"ਐਪ ਸੁਝਾਅ ਪ੍ਰਾਪਤ ਕਰੋ"</string>
    <string name="hotseat_edu_dismiss" msgid="2781161822780201689">"ਨਹੀਂ ਧੰਨਵਾਦ"</string>
    <string name="hotseat_prediction_settings" msgid="6246554993566070818">"ਸੈਟਿੰਗਾਂ"</string>
    <string name="hotseat_auto_enrolled" msgid="522100018967146807">"ਸਭ ਤੋਂ ਵੱਧ ਵਰਤੀਆਂ ਗਈਆਂ ਐਪਾਂ ਇੱਥੇ ਦਿਸਦੀਆਂ ਹਨ, ਅਤੇ ਨਿਯਮਬੱਧ ਕੰਮਾਂ ਦੇ ਆਧਾਰ \'ਤੇ ਬਦਲਦੀਆਂ ਹਨ"</string>
    <string name="hotseat_tip_no_empty_slots" msgid="1325212677738179185">"ਐਪ ਸੁਝਾਅ ਪ੍ਰਾਪਤ ਕਰਨ ਲਈ ਹੇਠਲੀ ਕਤਾਰ ਤੋਂ ਐਪਾਂ ਨੂੰ ਘਸੀਟੋ"</string>
    <string name="hotseat_tip_gaps_filled" msgid="3035673010274223538">"ਐਪ ਸੁਝਾਅ ਖਾਲੀ ਜਗ੍ਹਾ ਵਿੱਚ ਸ਼ਾਮਲ ਕੀਤੇ ਗਏ"</string>
    <string name="hotsaet_tip_prediction_enabled" msgid="2233554377501347650">"ਐਪ ਸੁਝਾਵਾਂ ਨੂੰ ਚਾਲੂ ਕੀਤਾ ਗਿਆ"</string>
    <string name="hotsaet_tip_prediction_disabled" msgid="1506426298884658491">"ਐਪ ਸੁਝਾਵਾਂ ਨੂੰ ਬੰਦ ਕੀਤਾ ਗਿਆ"</string>
    <string name="hotseat_prediction_content_description" msgid="4582028296938078419">"ਪੂਰਵ ਅਨੁਮਾਨਿਤ ਐਪ: <xliff:g id="TITLE">%1$s</xliff:g>"</string>
    <string name="gesture_tutorial_rotation_prompt_title" msgid="7537946781362766964">"ਆਪਣੇ ਡੀਵਾਈਸ ਨੂੰ ਘੁੰਮਾਓ"</string>
    <string name="gesture_tutorial_rotation_prompt" msgid="1664493449851960691">"ਕਿਰਪਾ ਕਰਕੇ ਇਸ਼ਾਰਾ ਨੈਵੀਗੇਸ਼ਨ ਟਿਊਟੋਰੀਅਲ ਨੂੰ ਪੂਰਾ ਕਰਨ ਲਈ ਆਪਣੇ ਡੀਵਾਈਸ ਨੂੰ ਘੁੰਮਾਓ"</string>
    <string name="back_gesture_feedback_swipe_too_far_from_edge" msgid="4175100312909721217">"ਇਹ ਪੱਕਾ ਕਰੋ ਕਿ ਤੁਸੀਂ ਸੱਜੇ ਜਾਂ ਖੱਬੇ ਪਾਸੇ ਦੇ ਬਿਲਕੁਲ ਕਿਨਾਰੇ ਤੋਂ ਸਵਾਈਪ ਕਰਦੇ ਹੋ"</string>
    <string name="back_gesture_feedback_cancelled" msgid="762621530959111290">"ਇਹ ਪੱਕਾ ਕਰੋ ਕਿ ਤੁਸੀਂ ਸੱਜੇ ਜਾਂ ਖੱਬੇ ਕਿਨਾਰੇ ਤੋਂ ਸਕ੍ਰੀਨ ਦੇ ਵਿਚਕਾਰ ਤੱਕ ਸਵਾਈਪ ਕਰਦੇ ਹੋ ਅਤੇ ਛੱਡ ਦਿੰਦੇ ਹੋ"</string>
    <string name="back_gesture_feedback_complete_with_overview_follow_up" msgid="9176400654037014471">"ਤੁਸੀਂ ਪਿੱਛੇ ਜਾਣ ਲਈ ਸੱਜੇ ਪਾਸੇ ਤੋਂ ਸਵਾਈਪ ਕਰਨ ਦਾ ਤਰੀਕਾ ਜਾਣਿਆ। ਅੱਗੇ, ਐਪਾਂ ਵਿਚਾਲੇ ਸਵਿੱਚ ਕਰਨ ਦਾ ਤਰੀਕਾ ਜਾਣੋ।"</string>
    <string name="back_gesture_feedback_complete_with_follow_up" msgid="8653374779579748392">"ਤੁਸੀਂ \'ਵਾਪਸ ਜਾਓ\' ਦਾ ਇਸ਼ਾਰਾ ਪੂਰਾ ਕੀਤਾ। ਅੱਗੇ, ਜਾਣੋ ਕਿ ਐਪਾਂ ਵਿਚਾਲੇ ਅਦਲਾ-ਬਦਲੀ ਕਿਵੇਂ ਕਰਨੀ ਹੈ।"</string>
    <string name="back_gesture_feedback_complete_without_follow_up" msgid="197189945858268342">"ਤੁਸੀਂ \'ਵਾਪਸ ਜਾਓ\' ਦਾ ਇਸ਼ਾਰਾ ਪੂਰਾ ਕੀਤਾ"</string>
    <string name="back_gesture_feedback_swipe_in_nav_bar" msgid="9157480023651452969">"ਇਹ ਪੱਕਾ ਕਰੋ ਕਿ ਤੁਸੀਂ ਸਕ੍ਰੀਨ ਦੇ ਹੇਠਲੇ ਹਿੱਸੇ ਦੇ ਬਹੁਤ ਨੇੜੇ ਸਵਾਈਪ ਨਾ ਕਰੋ"</string>
    <string name="back_gesture_tutorial_confirm_subtitle" msgid="5181305411668713250">"ਪਿੱਛੇ ਜਾਣ ਦੇ ਸੰਕੇਤ ਦੀ ਸੰਵੇਦਨਸ਼ੀਲਤਾ ਬਦਲਣ ਲਈ, ਸੈਟਿੰਗਾਂ \'ਤੇ ਜਾਓ"</string>
    <string name="back_gesture_intro_title" msgid="19551256430224428">"ਪਿੱਛੇ ਜਾਣ ਲਈ ਸਵਾਈਪ ਕਰੋ"</string>
    <string name="back_gesture_intro_subtitle" msgid="7912576483031802797">"ਪਿਛਲੀ ਸਕ੍ਰੀਨ \'ਤੇ ਵਾਪਸ ਜਾਣ ਲਈ, ਖੱਬੇ ਜਾਂ ਸੱਜੇ ਕਿਨਾਰੇ ਤੋਂ ਸਕ੍ਰੀਨ ਦੇ ਵਿਚਕਾਰ ਤੱਕ ਸਵਾਈਪ ਕਰੋ।"</string>
    <string name="back_gesture_spoken_intro_subtitle" msgid="2162043199263088592">"ਪਿਛਲੀ ਸਕ੍ਰੀਨ \'ਤੇ ਵਾਪਸ ਜਾਣ ਲਈ, ਖੱਬੇ ਜਾਂ ਸੱਜੇ ਕਿਨਾਰੇ ਤੋਂ ਸਕ੍ਰੀਨ ਦੇ ਵਿਚਕਾਰ ਤੱਕ 2 ਉਂਗਲਾਂ ਨਾਲ ਸਵਾਈਪ ਕਰੋ।"</string>
    <string name="back_gesture_tutorial_title" msgid="1944737946101059789">"ਵਾਪਸ ਜਾਓ"</string>
    <string name="back_gesture_tutorial_subtitle" msgid="6639993416000920142">"ਖੱਬੇ ਜਾਂ ਸੱਜੇ ਕਿਨਾਰੇ ਤੋਂ ਸਕ੍ਰੀਨ ਦੇ ਵਿਚਕਾਰ ਤੱਕ ਸਵਾਈਪ ਕਰੋ"</string>
    <string name="home_gesture_feedback_swipe_too_far_from_edge" msgid="4816365433160895458">"ਇਹ ਪੱਕਾ ਕਰੋ ਕਿ ਤੁਸੀਂ ਸਕ੍ਰੀਨ ਦੇ ਹੇਠਲੇ ਕਿਨਾਰੇ ਤੋਂ ਉੱਪਰ ਵੱਲ ਸਵਾਈਪ ਕਰੋ"</string>
    <string name="home_gesture_feedback_overview_detected" msgid="5177627157303895077">"ਪੱਕਾ ਕਰੋ ਕਿ ਸਕ੍ਰੀਨ ਨੂੰ ਛੱਡਣ ਤੋਂ ਪਹਿਲਾਂ ਰੁਕੋ ਨਾ"</string>
    <string name="home_gesture_feedback_wrong_swipe_direction" msgid="8328465201424027148">"ਇਹ ਪੱਕਾ ਕਰੋ ਕਿ ਤੁਸੀਂ ਸਿੱਧਾ ਉੱਪਰ ਵੱਲ ਸਵਾਈਪ ਕਰੋ"</string>
    <string name="home_gesture_feedback_complete_with_follow_up" msgid="8766981412895888417">"ਤੁਸੀਂ \'ਹੋਮ \'ਤੇ ਜਾਓ\' ਦਾ ਇਸ਼ਾਰਾ ਪੂਰਾ ਕੀਤਾ। ਅੱਗੇ, ਜਾਣੋ ਕਿ ਪਿੱਛੇ ਕਿਵੇਂ ਜਾਣਾ ਹੈ।"</string>
    <string name="home_gesture_feedback_complete_without_follow_up" msgid="2978063221383413443">"ਤੁਸੀਂ \'ਹੋਮ \'ਤੇ ਜਾਓ\' ਦਾ ਇਸ਼ਾਰਾ ਪੂਰਾ ਕੀਤਾ"</string>
    <string name="home_gesture_intro_title" msgid="836590312858441830">"ਹੋਮ \'ਤੇ ਜਾਣ ਲਈ ਸਵਾਈਪ ਕਰੋ"</string>
    <string name="home_gesture_intro_subtitle" msgid="2632238748497975326">"ਆਪਣੀ ਸਕ੍ਰੀਨ ਦੇ ਹੇਠਾਂ ਤੋਂ ਉੱਪਰ ਵੱਲ ਸਵਾਈਪ ਕਰੋ। ਇਹ ਇਸ਼ਾਰਾ ਹਮੇਸ਼ਾਂ ਤੁਹਾਨੂੰ ਹੋਮ ਸਕ੍ਰੀਨ \'ਤੇ ਲੈ ਜਾਂਦਾ ਹੈ।"</string>
    <string name="home_gesture_spoken_intro_subtitle" msgid="1030987707382031750">"ਸਕ੍ਰੀਨ ਦੇ ਹੇਠਾਂ ਤੋਂ 2 ਉਂਗਲਾਂ ਨਾਲ ਉੱਪਰ ਵੱਲ ਸਵਾਈਪ ਕਰੋ। ਇਹ ਇਸ਼ਾਰਾ ਹਮੇਸ਼ਾਂ ਤੁਹਾਨੂੰ ਹੋਮ ਸਕ੍ਰੀਨ \'ਤੇ ਲੈ ਜਾਂਦਾ ਹੈ।"</string>
    <string name="home_gesture_tutorial_title" msgid="3126834347496917376">"ਹੋਮ ਸਕ੍ਰੀਨ \'ਤੇ ਜਾਓ"</string>
    <string name="home_gesture_tutorial_subtitle" msgid="7245995490408668778">"ਆਪਣੀ ਸਕ੍ਰੀਨ ਦੇ ਹੇਠਾਂ ਤੋਂ ਉੱਪਰ ਵੱਲ ਸਵਾਈਪ ਕਰੋ"</string>
    <string name="home_gesture_tutorial_success" msgid="1736295017642244751">"ਬਹੁਤ ਵਧੀਆ!"</string>
    <string name="overview_gesture_feedback_swipe_too_far_from_edge" msgid="6402349235265407385">"ਇਹ ਪੱਕਾ ਕਰੋ ਕਿ ਤੁਸੀਂ ਸਕ੍ਰੀਨ ਦੇ ਹੇਠਲੇ ਕਿਨਾਰੇ ਤੋਂ ਉੱਪਰ ਵੱਲ ਸਵਾਈਪ ਕਰੋ"</string>
    <string name="overview_gesture_feedback_home_detected" msgid="663432226180397138">"ਛੱਡਣ ਤੋਂ ਪਹਿਲਾਂ ਵਿੰਡੋ ਨੂੰ ਕੁਝ ਸਮੇਂ ਲਈ ਦਬਾ ਕੇ ਰੱਖੋ"</string>
    <string name="overview_gesture_feedback_wrong_swipe_direction" msgid="1191055451018584958">"ਇਹ ਪੱਕਾ ਕਰੋ ਕਿ ਤੁਸੀਂ ਸਿੱਧਾ ਉੱਪਰ ਵੱਲ ਸਵਾਈਪ ਕਰੋ, ਫਿਰ ਰੋਕੋ"</string>
    <string name="overview_gesture_feedback_complete_with_follow_up" msgid="3544611727467765026">"ਤੁਸੀਂ ਇਸ਼ਾਰੇ ਵਰਤਣ ਬਾਰੇ ਜਾਣਿਆ। ਇਸ਼ਾਰੇ ਬੰਦ ਕਰਨ ਲਈ, ਸੈਟਿੰਗਾਂ \'ਤੇ ਜਾਓ।"</string>
    <string name="overview_gesture_feedback_complete_without_follow_up" msgid="2903050864432331629">"ਤੁਸੀਂ \'ਐਪਾਂ ਵਿਚਾਲੇ ਅਦਲਾ-ਬਦਲੀ ਕਰੋ\' ਦਾ ਇਸ਼ਾਰਾ ਪੂਰਾ ਕੀਤਾ"</string>
    <string name="overview_gesture_intro_title" msgid="2902054412868489378">"ਐਪਾਂ ਵਿਚਾਲੇ ਅਦਲਾ-ਬਦਲੀ ਕਰਨ ਲਈ ਸਵਾਈਪ ਕਰੋ"</string>
    <string name="overview_gesture_intro_subtitle" msgid="4968091015637850859">"ਐਪਾਂ ਵਿਚਾਲੇ ਸਵਿੱਚ ਕਰਨ ਲਈ, ਸਕ੍ਰੀਨ ਦੇ ਹੇਠਾਂ ਤੋਂ ਉੱਤੇ ਸਵਾਈਪ ਕਰ ਕੇ ਦਬਾਈ ਰੱਖੋ ਅਤੇ ਫਿਰ ਛੱਡੋ।"</string>
    <string name="overview_gesture_spoken_intro_subtitle" msgid="3853371838260201751">"ਐਪਾਂ ਵਿਚਾਲੇ ਸਵਿੱਚ ਕਰਨ ਲਈ, ਸਕ੍ਰੀਨ ਦੇ ਹੇਠਾਂ ਤੋਂ 2 ਉਂਗਲਾਂ ਨਾਲ ਉੱਤੇ ਸਵਾਈਪ ਕਰ ਕੇ ਦਬਾਈ ਰੱਖੋ ਅਤੇ ਫਿਰ ਛੱਡੋ।"</string>
    <string name="overview_gesture_tutorial_title" msgid="4125835002668708720">"ਐਪਾਂ ਸਵਿੱਚ ਕਰੋ"</string>
    <string name="overview_gesture_tutorial_subtitle" msgid="5253549754058973071">"ਆਪਣੀ ਸਕ੍ਰੀਨ ਦੇ ਹੇਠਾਂ ਤੋਂ ਉੱਪਰ ਵੱਲ ਸਵਾਈਪ ਕਰ ਕੇ ਦਬਾਈ ਰੱਖੋ, ਅਤੇ ਫਿਰ ਛੱਡੋ"</string>
    <string name="overview_gesture_tutorial_success" msgid="1910267697807973076">"ਬਹੁਤ ਵਧੀਆ!"</string>
    <string name="gesture_tutorial_confirm_title" msgid="6201516182040074092">"ਪੂਰੀ ਤਰ੍ਹਾਂ ਤਿਆਰ"</string>
    <string name="gesture_tutorial_action_button_label" msgid="6249846312991332122">"ਹੋ ਗਿਆ"</string>
    <string name="gesture_tutorial_action_button_label_settings" msgid="2923621047916486604">"ਸੈਟਿੰਗਾਂ"</string>
    <string name="gesture_tutorial_try_again" msgid="65962545858556697">"ਦੁਬਾਰਾ ਕੋਸ਼ਿਸ਼ ਕਰੋ"</string>
    <string name="gesture_tutorial_nice" msgid="2936275692616928280">"ਵਧੀਆ!"</string>
    <string name="gesture_tutorial_step" msgid="1279786122817620968">"ਟਿਊਟੋਰੀਅਲ <xliff:g id="CURRENT">%1$d</xliff:g>/<xliff:g id="TOTAL">%2$d</xliff:g>"</string>
    <string name="allset_title" msgid="5021126669778966707">"ਪੂਰੀ ਤਰ੍ਹਾਂ ਤਿਆਰ!"</string>
    <string name="allset_hint" msgid="459504134589971527">"ਹੋਮ \'ਤੇ ਜਾਣ ਲਈ ਉੱਪਰ ਵੱਲ ਸਵਾਈਪ ਕਰੋ"</string>
    <string name="allset_button_hint" msgid="2395219947744706291">"ਆਪਣੀ ਹੋਮ ਸਕ੍ਰੀਨ \'ਤੇ ਜਾਣ ਲਈ ਹੋਮ ਬਟਨ \'ਤੇ ਟੈਪ ਕਰੋ"</string>
    <string name="allset_description_generic" msgid="5385500062202019855">"ਤੁਸੀਂ ਆਪਣਾ <xliff:g id="DEVICE">%1$s</xliff:g> ਵਰਤਣ ਲਈ ਤਿਆਰ ਹੋ"</string>
    <string name="default_device_name" msgid="6660656727127422487">"ਡੀਵਾਈਸ"</string>
    <string name="allset_navigation_settings" msgid="4713404605961476027"><annotation id="link">"ਸਿਸਟਮ ਨੈਵੀਗੇਸ਼ਨ ਸੈਟਿੰਗਾਂ"</annotation></string>
    <string name="action_share" msgid="2648470652637092375">"ਸਾਂਝਾ ਕਰੋ"</string>
    <string name="action_screenshot" msgid="8171125848358142917">"ਸਕ੍ਰੀਨਸ਼ਾਟ"</string>
    <string name="action_split" msgid="2098009717623550676">"ਸਪਲਿਟ"</string>
    <string name="action_save_app_pair" msgid="5974823919237645229">"ਐਪ ਜੋੜਾਬੱਧ ਰੱਖਿਅਤ ਕਰੋ"</string>
    <string name="toast_split_select_app" msgid="8464310533320556058">"ਸਪਲਿਟ ਸਕ੍ਰੀਨ ਨੂੰ ਵਰਤਣ ਲਈ ਕਿਸੇ ਹੋਰ ਐਪ \'ਤੇ ਟੈਪ ਕਰੋ"</string>
    <string name="toast_contextual_split_select_app" msgid="433510957123687090">"ਸਪਲਿਟ ਸਕ੍ਰੀਨ ਵਰਤਣ ਲਈ ਕਿਸੇ ਹੋਰ ਐਪ ਨੂੰ ਚੁਣੋ"</string>
    <string name="toast_split_select_app_cancel" msgid="1532690483356445639"><b>"ਰੱਦ ਕਰੋ"</b></string>
    <string name="toast_split_select_cont_desc" msgid="2119685056059607602">"ਸਪਲਿਟ ਸਕ੍ਰੀਨ ਦੀ ਚੋਣ ਤੋਂ ਬਾਹਰ ਜਾਓ"</string>
    <string name="toast_split_app_unsupported" msgid="2360229567007828914">"ਸਪਲਿਟ ਸਕ੍ਰੀਨ ਵਰਤਣ ਲਈ ਕਿਸੇ ਹੋਰ ਐਪ ਨੂੰ ਚੁਣੋ"</string>
    <string name="blocked_by_policy" msgid="2071401072261365546">"ਐਪ ਜਾਂ ਤੁਹਾਡੀ ਸੰਸਥਾ ਵੱਲੋਂ ਇਸ ਕਾਰਵਾਈ ਦੀ ਇਜਾਜ਼ਤ ਨਹੀਂ ਹੈ"</string>
    <string name="split_widgets_not_supported" msgid="1355743038053053866">"ਫ਼ਿਲਹਾਲ ਵਿਜੇਟ ਸਮਰਥਿਤ ਨਹੀਂ ਹਨ, ਕਿਰਪਾ ਕਰਕੇ ਕੋਈ ਹੋਰ ਐਪ ਚੁਣੋ"</string>
    <string name="skip_tutorial_dialog_title" msgid="2725643161260038458">"ਕੀ ਨੈਵੀਗੇਸ਼ਨ ਟਿਊਟੋਰੀਅਲ ਨੂੰ ਛੱਡਣਾ ਹੈ?"</string>
    <string name="skip_tutorial_dialog_subtitle" msgid="544063326241955662">"ਤੁਸੀਂ ਇਸਨੂੰ ਬਾਅਦ ਵਿੱਚ <xliff:g id="NAME">%1$s</xliff:g> ਐਪ ਵਿੱਚ ਲੱਭ ਸਕਦੇ ਹੋ"</string>
    <string name="gesture_tutorial_action_button_label_cancel" msgid="3809842569351264108">"ਰੱਦ ਕਰੋ"</string>
    <string name="gesture_tutorial_action_button_label_skip" msgid="394452764989751960">"ਛੱਡੋ"</string>
    <string name="accessibility_rotate_button" msgid="4771825231336502943">"ਸਕ੍ਰੀਨ ਘੁਮਾਓ"</string>
    <string name="taskbar_edu_a11y_title" msgid="5417986057866415355">"ਟਾਸਕਬਾਰ ਸਿੱਖਿਆ"</string>
    <string name="taskbar_edu_splitscreen" msgid="5605512479258053350">"ਇੱਕੋ ਵੇਲੇ 2 ਐਪਾਂ ਵਰਤਣ ਲਈ, ਕਿਸੇ ਐਪ ਨੂੰ ਸਾਈਡ \'ਤੇ ਘਸੀਟੋ"</string>
    <string name="taskbar_edu_stashing" msgid="5645461372669217294">"ਟਾਸਕਬਾਰ ਦਿਖਾਉਣ ਲਈ ਹੌਲੀ ਜਿਹੀ ਉੱਤੇ ਵੱਲ ਸਵਾਈਪ ਕਰੋ"</string>
    <string name="taskbar_edu_suggestions" msgid="8215044496435527982">"ਤੁਹਾਡੇ ਨਿਯਮਬੱਧ ਕੰਮ ਦੇ ਆਧਾਰ \'ਤੇ ਐਪ ਸੁਝਾਅ ਪ੍ਰਾਪਤ ਕਰੋ"</string>
    <string name="taskbar_edu_pinning" msgid="6708550858580071558">"ਟਾਸਕਬਾਰ \'ਤੇ ਪਿੰਨ ਕਰਨ ਲਈ ਵਿਭਾਜਕ \'ਤੇ ਦਬਾਈ ਰੱਖੋ"</string>
    <string name="taskbar_edu_features" msgid="3320337287472848162">"ਟਾਸਕਬਾਰ ਦਾ ਹੋਰ ਲਾਹਾ ਲਓ"</string>
    <string name="taskbar_edu_pinning_title" msgid="210102174154211712">"ਹਮੇਸ਼ਾਂ ਟਾਸਕਬਾਰ ਦਿਖਾਉਣਾ"</string>
    <string name="taskbar_edu_pinning_standalone" msgid="2636919474366410467">"ਆਪਣੀ ਸਕ੍ਰੀਨ ਦੇ ਹੇਠਾਂ ਹਮੇਸ਼ਾਂ ਟਾਸਕਬਾਰ ਦਿਖਾਉਣ ਲਈ, ਵਿਭਾਜਕ ਨੂੰ ਸਪਰਸ਼ ਕਰ ਕੇ ਰੱਖੋ"</string>
<<<<<<< HEAD
=======
    <string name="taskbar_search_edu_title" msgid="5569194922234364530">"ਤੁਹਾਡੀ ਸਕ੍ਰੀਨ \'ਤੇ ਮੌਜੂਦ ਸਮੱਗਰੀ ਨੂੰ ਖੋਜਣ ਲਈ, ਕਾਰਵਾਈ ਕੁੰਜੀ ਨੂੰ ਸਪਰਸ਼ ਕਰ ਕੇ ਰੱਖੋ"</string>
    <string name="taskbar_edu_search_disclosure" msgid="8734536088447779686">"ਇਹ ਉਤਪਾਦ ਖੋਜ ਕਰਨ ਲਈ ਤੁਹਾਡੀ ਸਕ੍ਰੀਨ ਦੇ ਚੁਣੇ ਹੋਏ ਹਿੱਸੇ ਦੀ ਵਰਤੋਂ ਕਰਦਾ ਹੈ। Google ਦੀ <xliff:g id="BEGIN_PRIVACY_LINK">&lt;a href="%1$s"&gt;</xliff:g>ਪਰਦੇਦਾਰੀ ਨੀਤੀ<xliff:g id="END_PRIVACY_LINK">&lt;/a&gt;</xliff:g> ਅਤੇ <xliff:g id="BEGIN_TOS_LINK">&lt;a href="%2$s"&gt;</xliff:g>ਸੇਵਾ ਦੇ ਨਿਯਮ<xliff:g id="END_TOS_LINK">&lt;/a&gt;</xliff:g> ਲਾਗੂ ਹੁੰਦੇ ਹਨ।"</string>
>>>>>>> 4f1e8802
    <string name="taskbar_edu_close" msgid="887022990168191073">"ਬੰਦ ਕਰੋ"</string>
    <string name="taskbar_edu_done" msgid="6880178093977704569">"ਸਮਝ ਲਿਆ"</string>
    <string name="taskbar_button_home" msgid="2151398979630664652">"ਘਰ"</string>
    <string name="taskbar_button_a11y" msgid="5241161324875094465">"ਪਹੁੰਚਯੋਗਤਾ"</string>
    <string name="taskbar_button_back" msgid="8558862226461164514">"ਪਿੱਛੇ"</string>
    <string name="taskbar_button_ime_switcher" msgid="1730244360907588541">"IME ਸਵਿੱਚਰ"</string>
    <string name="taskbar_button_recents" msgid="7273376136216613134">"ਹਾਲੀਆ"</string>
    <string name="taskbar_button_notifications" msgid="7471740351507357318">"ਸੂਚਨਾਵਾਂ"</string>
    <string name="taskbar_button_quick_settings" msgid="227662894293189391">"ਤਤਕਾਲ ਸੈਟਿੰਗਾਂ"</string>
    <string name="taskbar_a11y_title" msgid="6432169809852243110">"ਟਾਸਕਬਾਰ"</string>
    <string name="taskbar_a11y_shown_title" msgid="6842833581088937713">"ਟਾਸਕਬਾਰ ਨੂੰ ਦਿਖਾਇਆ ਗਿਆ"</string>
    <string name="taskbar_a11y_hidden_title" msgid="9154903639589659284">"ਟਾਸਕਬਾਰ ਨੂੰ ਲੁਕਾਇਆ ਗਿਆ"</string>
    <string name="taskbar_phone_a11y_title" msgid="4933360237131229395">"ਨੈਵੀਗੇਸ਼ਨ ਵਾਲੀ ਪੱਟੀ"</string>
    <string name="always_show_taskbar" msgid="3608801276107751229">"ਹਮੇਸ਼ਾਂ ਟਾਸਕਬਾਰ ਦਿਖਾਓ"</string>
    <string name="change_navigation_mode" msgid="9088393078736808968">"ਨੈਵੀਗੇਸ਼ਨ ਮੋਡ ਬਦਲੋ"</string>
    <string name="taskbar_divider_a11y_title" msgid="6608690309720242080">"ਟਾਸਕਬਾਰ ਵਿਭਾਜਕ"</string>
    <string name="move_drop_target_top_or_left" msgid="2988702185049595807">"ਸਿਖਰਲੇ/ਖੱਬੇ ਪਾਸੇ ਲੈ ਕੇ ਜਾਓ"</string>
    <string name="move_drop_target_bottom_or_right" msgid="5431393418797620162">"ਹੇਠਾਂ/ਸੱਜੇ ਪਾਸੇ ਲੈ ਕੇ ਜਾਓ"</string>
    <string name="quick_switch_overflow" msgid="6935266023013283353">"{count,plural, =1{# ਹੋਰ ਐਪ ਦਿਖਾਓ।}one{# ਹੋਰ ਐਪ ਦਿਖਾਓ।}other{# ਹੋਰ ਐਪਾਂ ਦਿਖਾਓ।}}"</string>
    <string name="quick_switch_split_task" msgid="5598194724255333896">"<xliff:g id="APP_NAME_1">%1$s</xliff:g> ਅਤੇ <xliff:g id="APP_NAME_2">%2$s</xliff:g>"</string>
    <string name="desktop_select_app_toast" msgid="2306057322833956910">"ਐਪ ਨੂੰ ਡੈਸਕਟਾਪ \'ਤੇ ਸ਼ਾਮਲ ਕੀਤਾ ਜਾ ਰਿਹਾ ਹੈ"</string>
    <string name="desktop_button_close_app_toast" msgid="5283096349579408560">"ਰੱਦ ਕਰੋ"</string>
</resources><|MERGE_RESOLUTION|>--- conflicted
+++ resolved
@@ -116,11 +116,8 @@
     <string name="taskbar_edu_features" msgid="3320337287472848162">"ਟਾਸਕਬਾਰ ਦਾ ਹੋਰ ਲਾਹਾ ਲਓ"</string>
     <string name="taskbar_edu_pinning_title" msgid="210102174154211712">"ਹਮੇਸ਼ਾਂ ਟਾਸਕਬਾਰ ਦਿਖਾਉਣਾ"</string>
     <string name="taskbar_edu_pinning_standalone" msgid="2636919474366410467">"ਆਪਣੀ ਸਕ੍ਰੀਨ ਦੇ ਹੇਠਾਂ ਹਮੇਸ਼ਾਂ ਟਾਸਕਬਾਰ ਦਿਖਾਉਣ ਲਈ, ਵਿਭਾਜਕ ਨੂੰ ਸਪਰਸ਼ ਕਰ ਕੇ ਰੱਖੋ"</string>
-<<<<<<< HEAD
-=======
     <string name="taskbar_search_edu_title" msgid="5569194922234364530">"ਤੁਹਾਡੀ ਸਕ੍ਰੀਨ \'ਤੇ ਮੌਜੂਦ ਸਮੱਗਰੀ ਨੂੰ ਖੋਜਣ ਲਈ, ਕਾਰਵਾਈ ਕੁੰਜੀ ਨੂੰ ਸਪਰਸ਼ ਕਰ ਕੇ ਰੱਖੋ"</string>
     <string name="taskbar_edu_search_disclosure" msgid="8734536088447779686">"ਇਹ ਉਤਪਾਦ ਖੋਜ ਕਰਨ ਲਈ ਤੁਹਾਡੀ ਸਕ੍ਰੀਨ ਦੇ ਚੁਣੇ ਹੋਏ ਹਿੱਸੇ ਦੀ ਵਰਤੋਂ ਕਰਦਾ ਹੈ। Google ਦੀ <xliff:g id="BEGIN_PRIVACY_LINK">&lt;a href="%1$s"&gt;</xliff:g>ਪਰਦੇਦਾਰੀ ਨੀਤੀ<xliff:g id="END_PRIVACY_LINK">&lt;/a&gt;</xliff:g> ਅਤੇ <xliff:g id="BEGIN_TOS_LINK">&lt;a href="%2$s"&gt;</xliff:g>ਸੇਵਾ ਦੇ ਨਿਯਮ<xliff:g id="END_TOS_LINK">&lt;/a&gt;</xliff:g> ਲਾਗੂ ਹੁੰਦੇ ਹਨ।"</string>
->>>>>>> 4f1e8802
     <string name="taskbar_edu_close" msgid="887022990168191073">"ਬੰਦ ਕਰੋ"</string>
     <string name="taskbar_edu_done" msgid="6880178093977704569">"ਸਮਝ ਲਿਆ"</string>
     <string name="taskbar_button_home" msgid="2151398979630664652">"ਘਰ"</string>
