/*
 * Copyright (C) 2022 The Android Open Source Project
 *
 * Licensed under the Apache License, Version 2.0 (the "License");
 * you may not use this file except in compliance with the License.
 * You may obtain a copy of the License at
 *
 *      http://www.apache.org/licenses/LICENSE-2.0
 *
 * Unless required by applicable law or agreed to in writing, software
 * distributed under the License is distributed on an "AS IS" BASIS,
 * WITHOUT WARRANTIES OR CONDITIONS OF ANY KIND, either express or implied.
 * See the License for the specific language governing permissions and
 * limitations under the License.
 */
package com.android.quickstep;

import static android.accessibilityservice.AccessibilityService.GLOBAL_ACTION_ACCESSIBILITY_ALL_APPS;
import static android.view.MotionEvent.ACTION_CANCEL;
import static android.view.MotionEvent.ACTION_DOWN;
import static android.view.MotionEvent.ACTION_MOVE;
import static android.view.MotionEvent.ACTION_POINTER_DOWN;
import static android.view.MotionEvent.ACTION_POINTER_UP;
import static android.view.MotionEvent.ACTION_UP;

import static com.android.launcher3.Flags.enableCursorHoverStates;
import static com.android.launcher3.Flags.useActivityOverlay;
import static com.android.launcher3.Launcher.INTENT_ACTION_ALL_APPS_TOGGLE;
import static com.android.launcher3.LauncherPrefs.backedUpItem;
import static com.android.launcher3.MotionEventsUtils.isTrackpadMotionEvent;
import static com.android.launcher3.MotionEventsUtils.isTrackpadMultiFingerSwipe;
import static com.android.launcher3.config.FeatureFlags.ENABLE_TRACKPAD_GESTURE;
import static com.android.launcher3.util.Executors.MAIN_EXECUTOR;
import static com.android.launcher3.util.Executors.UI_HELPER_EXECUTOR;
import static com.android.launcher3.util.OnboardingPrefs.HOME_BOUNCE_SEEN;
import static com.android.launcher3.util.window.WindowManagerProxy.MIN_TABLET_WIDTH;
import static com.android.quickstep.GestureState.DEFAULT_STATE;
import static com.android.quickstep.GestureState.TrackpadGestureType.getTrackpadGestureType;
import static com.android.quickstep.InputConsumer.TYPE_CURSOR_HOVER;
import static com.android.quickstep.util.ActiveGestureErrorDetector.GestureEvent.FLAG_USING_OTHER_ACTIVITY_INPUT_CONSUMER;
import static com.android.quickstep.util.ActiveGestureErrorDetector.GestureEvent.MOTION_DOWN;
import static com.android.quickstep.util.ActiveGestureErrorDetector.GestureEvent.MOTION_MOVE;
import static com.android.quickstep.util.ActiveGestureErrorDetector.GestureEvent.MOTION_UP;
import static com.android.systemui.shared.system.ActivityManagerWrapper.CLOSE_SYSTEM_WINDOWS_REASON_RECENTS;
import static com.android.systemui.shared.system.QuickStepContract.KEY_EXTRA_SYSUI_PROXY;
import static com.android.systemui.shared.system.QuickStepContract.KEY_EXTRA_UNFOLD_ANIMATION_FORWARDER;
import static com.android.systemui.shared.system.QuickStepContract.KEY_EXTRA_UNLOCK_ANIMATION_CONTROLLER;
import static com.android.systemui.shared.system.QuickStepContract.SYSUI_STATE_NOTIFICATION_PANEL_EXPANDED;
import static com.android.systemui.shared.system.QuickStepContract.SYSUI_STATE_QUICK_SETTINGS_EXPANDED;
import static com.android.wm.shell.Flags.enableBubblesLongPressNavHandle;
import static com.android.wm.shell.sysui.ShellSharedConstants.KEY_EXTRA_SHELL_BACK_ANIMATION;
import static com.android.wm.shell.sysui.ShellSharedConstants.KEY_EXTRA_SHELL_BUBBLES;
import static com.android.wm.shell.sysui.ShellSharedConstants.KEY_EXTRA_SHELL_DESKTOP_MODE;
import static com.android.wm.shell.sysui.ShellSharedConstants.KEY_EXTRA_SHELL_DRAG_AND_DROP;
import static com.android.wm.shell.sysui.ShellSharedConstants.KEY_EXTRA_SHELL_ONE_HANDED;
import static com.android.wm.shell.sysui.ShellSharedConstants.KEY_EXTRA_SHELL_PIP;
import static com.android.wm.shell.sysui.ShellSharedConstants.KEY_EXTRA_SHELL_RECENT_TASKS;
import static com.android.wm.shell.sysui.ShellSharedConstants.KEY_EXTRA_SHELL_SHELL_TRANSITIONS;
import static com.android.wm.shell.sysui.ShellSharedConstants.KEY_EXTRA_SHELL_SPLIT_SCREEN;
import static com.android.wm.shell.sysui.ShellSharedConstants.KEY_EXTRA_SHELL_STARTING_WINDOW;

import android.app.PendingIntent;
import android.app.Service;
import android.content.IIntentReceiver;
import android.content.IIntentSender;
import android.content.Intent;
import android.content.res.Configuration;
import android.graphics.Region;
import android.os.Bundle;
import android.os.IBinder;
import android.os.Looper;
import android.os.SystemClock;
import android.os.Trace;
import android.util.Log;
import android.view.Choreographer;
import android.view.InputDevice;
import android.view.InputEvent;
import android.view.MotionEvent;

import androidx.annotation.BinderThread;
import androidx.annotation.NonNull;
import androidx.annotation.Nullable;
import androidx.annotation.UiThread;

import com.android.launcher3.BaseDraggingActivity;
import com.android.launcher3.ConstantItem;
import com.android.launcher3.EncryptionType;
import com.android.launcher3.LauncherPrefs;
import com.android.launcher3.anim.AnimatedFloat;
import com.android.launcher3.config.FeatureFlags;
import com.android.launcher3.provider.RestoreDbTask;
import com.android.launcher3.statemanager.StatefulActivity;
import com.android.launcher3.taskbar.TaskbarActivityContext;
import com.android.launcher3.taskbar.TaskbarManager;
import com.android.launcher3.testing.TestLogging;
import com.android.launcher3.testing.shared.ResourceUtils;
import com.android.launcher3.testing.shared.TestProtocol;
import com.android.launcher3.uioverrides.flags.FlagsFactory;
import com.android.launcher3.uioverrides.plugins.PluginManagerWrapper;
import com.android.launcher3.util.DisplayController;
import com.android.launcher3.util.LockedUserState;
import com.android.launcher3.util.SafeCloseable;
import com.android.launcher3.util.ScreenOnTracker;
import com.android.launcher3.util.TraceHelper;
import com.android.quickstep.inputconsumers.AccessibilityInputConsumer;
import com.android.quickstep.inputconsumers.AssistantInputConsumer;
import com.android.quickstep.inputconsumers.DeviceLockedInputConsumer;
import com.android.quickstep.inputconsumers.NavHandleLongPressInputConsumer;
import com.android.quickstep.inputconsumers.OneHandedModeInputConsumer;
import com.android.quickstep.inputconsumers.OtherActivityInputConsumer;
import com.android.quickstep.inputconsumers.OverviewInputConsumer;
import com.android.quickstep.inputconsumers.OverviewWithoutFocusInputConsumer;
import com.android.quickstep.inputconsumers.ProgressDelegateInputConsumer;
import com.android.quickstep.inputconsumers.ResetGestureInputConsumer;
import com.android.quickstep.inputconsumers.ScreenPinnedInputConsumer;
import com.android.quickstep.inputconsumers.SysUiOverlayInputConsumer;
import com.android.quickstep.inputconsumers.TaskbarUnstashInputConsumer;
import com.android.quickstep.inputconsumers.TrackpadStatusBarInputConsumer;
import com.android.quickstep.util.ActiveGestureLog;
import com.android.quickstep.util.ActiveGestureLog.CompoundString;
import com.android.quickstep.util.AssistStateManager;
import com.android.quickstep.util.AssistUtils;
import com.android.systemui.shared.recents.IOverviewProxy;
import com.android.systemui.shared.recents.ISystemUiProxy;
import com.android.systemui.shared.system.ActivityManagerWrapper;
import com.android.systemui.shared.system.InputChannelCompat.InputEventReceiver;
import com.android.systemui.shared.system.InputConsumerController;
import com.android.systemui.shared.system.InputMonitorCompat;
import com.android.systemui.shared.system.smartspace.ISysuiUnlockAnimationController;
import com.android.systemui.unfold.progress.IUnfoldAnimation;
import com.android.wm.shell.back.IBackAnimation;
import com.android.wm.shell.bubbles.IBubbles;
import com.android.wm.shell.common.pip.IPip;
import com.android.wm.shell.desktopmode.IDesktopMode;
import com.android.wm.shell.draganddrop.IDragAndDrop;
import com.android.wm.shell.onehanded.IOneHanded;
import com.android.wm.shell.recents.IRecentTasks;
import com.android.wm.shell.splitscreen.ISplitScreen;
import com.android.wm.shell.startingsurface.IStartingWindow;
import com.android.wm.shell.transition.IShellTransitions;

import java.io.FileDescriptor;
import java.io.PrintWriter;
import java.lang.ref.WeakReference;
import java.util.function.Consumer;
import java.util.function.Function;

/**
 * Service connected by system-UI for handling touch interaction.
 */
public class TouchInteractionService extends Service {

    private static final String SUBSTRING_PREFIX = "; ";
    private static final String NEWLINE_PREFIX = "\n\t\t\t-> ";

    private static final String TAG = "TouchInteractionService";

    private static final ConstantItem<Boolean> HAS_ENABLED_QUICKSTEP_ONCE = backedUpItem(
            "launcher.has_enabled_quickstep_once", false, EncryptionType.ENCRYPTED);

    private final TISBinder mTISBinder = new TISBinder(this);

    /**
     * Local IOverviewProxy implementation with some methods for local components
     */
    public static class TISBinder extends IOverviewProxy.Stub {

        private final WeakReference<TouchInteractionService> mTis;

        @Nullable private Runnable mOnOverviewTargetChangeListener = null;

        private TISBinder(TouchInteractionService tis) {
            mTis = new WeakReference<>(tis);
        }

        @BinderThread
        public void onInitialize(Bundle bundle) {
            ISystemUiProxy proxy = ISystemUiProxy.Stub.asInterface(
                    bundle.getBinder(KEY_EXTRA_SYSUI_PROXY));
            IPip pip = IPip.Stub.asInterface(bundle.getBinder(KEY_EXTRA_SHELL_PIP));
            IBubbles bubbles = IBubbles.Stub.asInterface(bundle.getBinder(KEY_EXTRA_SHELL_BUBBLES));
            ISplitScreen splitscreen = ISplitScreen.Stub.asInterface(bundle.getBinder(
                    KEY_EXTRA_SHELL_SPLIT_SCREEN));
            IOneHanded onehanded = IOneHanded.Stub.asInterface(
                    bundle.getBinder(KEY_EXTRA_SHELL_ONE_HANDED));
            IShellTransitions shellTransitions = IShellTransitions.Stub.asInterface(
                    bundle.getBinder(KEY_EXTRA_SHELL_SHELL_TRANSITIONS));
            IStartingWindow startingWindow = IStartingWindow.Stub.asInterface(
                    bundle.getBinder(KEY_EXTRA_SHELL_STARTING_WINDOW));
            ISysuiUnlockAnimationController launcherUnlockAnimationController =
                    ISysuiUnlockAnimationController.Stub.asInterface(
                            bundle.getBinder(KEY_EXTRA_UNLOCK_ANIMATION_CONTROLLER));
            IRecentTasks recentTasks = IRecentTasks.Stub.asInterface(
                    bundle.getBinder(KEY_EXTRA_SHELL_RECENT_TASKS));
            IBackAnimation backAnimation = IBackAnimation.Stub.asInterface(
                    bundle.getBinder(KEY_EXTRA_SHELL_BACK_ANIMATION));
            IDesktopMode desktopMode = IDesktopMode.Stub.asInterface(
                    bundle.getBinder(KEY_EXTRA_SHELL_DESKTOP_MODE));
            IUnfoldAnimation unfoldTransition = IUnfoldAnimation.Stub.asInterface(
                    bundle.getBinder(KEY_EXTRA_UNFOLD_ANIMATION_FORWARDER));
            IDragAndDrop dragAndDrop = IDragAndDrop.Stub.asInterface(
                    bundle.getBinder(KEY_EXTRA_SHELL_DRAG_AND_DROP));
            MAIN_EXECUTOR.execute(() -> executeForTouchInteractionService(tis -> {
                SystemUiProxy.INSTANCE.get(tis).setProxy(proxy, pip,
                        bubbles, splitscreen, onehanded, shellTransitions, startingWindow,
                        recentTasks, launcherUnlockAnimationController, backAnimation, desktopMode,
                        unfoldTransition, dragAndDrop);
                tis.initInputMonitor("TISBinder#onInitialize()");
                tis.preloadOverview(true /* fromInit */);
            }));
            sIsInitialized = true;
        }

        @BinderThread
        @Override
        public void onTaskbarToggled() {
            if (!FeatureFlags.ENABLE_KEYBOARD_TASKBAR_TOGGLE.get()) return;
            MAIN_EXECUTOR.execute(() -> executeForTouchInteractionService(tis -> {
                TaskbarActivityContext activityContext =
                        tis.mTaskbarManager.getCurrentActivityContext();

                if (activityContext != null) {
                    activityContext.toggleTaskbarStash();
                }
            }));
        }

        @BinderThread
        public void onOverviewToggle() {
            TestLogging.recordEvent(TestProtocol.SEQUENCE_MAIN, "onOverviewToggle");
            executeForTouchInteractionService(tis -> {
                // If currently screen pinning, do not enter overview
                if (tis.mDeviceState.isScreenPinningActive()) {
                    return;
                }
                TaskUtils.closeSystemWindowsAsync(CLOSE_SYSTEM_WINDOWS_REASON_RECENTS);
                tis.mOverviewCommandHelper.addCommand(OverviewCommandHelper.TYPE_TOGGLE);
            });
        }

        @BinderThread
        @Override
        public void onOverviewShown(boolean triggeredFromAltTab) {
            executeForTouchInteractionService(tis -> {
                if (triggeredFromAltTab) {
                    TaskUtils.closeSystemWindowsAsync(CLOSE_SYSTEM_WINDOWS_REASON_RECENTS);
                    tis.mOverviewCommandHelper.addCommand(
                            OverviewCommandHelper.TYPE_KEYBOARD_INPUT);
                } else {
                    tis.mOverviewCommandHelper.addCommand(OverviewCommandHelper.TYPE_SHOW);
                }
            });
        }

        @BinderThread
        @Override
        public void onOverviewHidden(boolean triggeredFromAltTab, boolean triggeredFromHomeKey) {
            executeForTouchInteractionService(tis -> {
                if (triggeredFromAltTab && !triggeredFromHomeKey) {
                    // onOverviewShownFromAltTab hides the overview and ends at the target app
                    tis.mOverviewCommandHelper.addCommand(OverviewCommandHelper.TYPE_HIDE);
                }
            });
        }

        @BinderThread
        @Override
        public void onAssistantAvailable(boolean available, boolean longPressHomeEnabled) {
            MAIN_EXECUTOR.execute(() -> executeForTouchInteractionService(tis -> {
                tis.mDeviceState.setAssistantAvailable(available);
                tis.onAssistantVisibilityChanged();
                executeForTaskbarManager(taskbarManager -> taskbarManager
                        .onLongPressHomeEnabled(longPressHomeEnabled));
            }));
        }

        @BinderThread
        @Override
        public void onAssistantVisibilityChanged(float visibility) {
            MAIN_EXECUTOR.execute(() -> executeForTouchInteractionService(tis -> {
                tis.mDeviceState.setAssistantVisibility(visibility);
                tis.onAssistantVisibilityChanged();
            }));
        }

        /**
         * Sent when the assistant has been invoked with the given type (defined in AssistManager)
         * and should be shown. This method is used if SystemUiProxy#setAssistantOverridesRequested
         * was previously called including this invocation type.
         */
        @Override
        public void onAssistantOverrideInvoked(int invocationType) {
            executeForTouchInteractionService(tis -> {
                if (!AssistUtils.newInstance(tis).tryStartAssistOverride(invocationType)) {
                    Log.w(TAG, "Failed to invoke Assist override");
                }
            });
        }

        @BinderThread
        public void onSystemUiStateChanged(int stateFlags) {
            MAIN_EXECUTOR.execute(() -> executeForTouchInteractionService(tis -> {
                int lastFlags = tis.mDeviceState.getSystemUiStateFlags();
                tis.mDeviceState.setSystemUiFlags(stateFlags);
                tis.onSystemUiFlagsChanged(lastFlags);
            }));
        }

        @BinderThread
        public void onActiveNavBarRegionChanges(Region region) {
            MAIN_EXECUTOR.execute(() -> executeForTouchInteractionService(
                    tis -> tis.mDeviceState.setDeferredGestureRegion(region)));
        }

        @BinderThread
        @Override
        public void enterStageSplitFromRunningApp(boolean leftOrTop) {
            executeForTouchInteractionService(tis -> {
                StatefulActivity activity =
                        tis.mOverviewComponentObserver.getActivityInterface().getCreatedActivity();
                if (activity != null) {
                    activity.enterStageSplitFromRunningApp(leftOrTop);
                }
            });
        }

        /**
         * Preloads the Overview activity.
         * <p>
         * This method should only be used when the All Set page of the SUW is reached to safely
         * preload the Launcher for the SUW first reveal.
         */
        public void preloadOverviewForSUWAllSet() {
            executeForTouchInteractionService(tis -> tis.preloadOverview(false, true));
        }

        @Override
        public void onRotationProposal(int rotation, boolean isValid) {
            executeForTaskbarManager(taskbarManager ->
                    taskbarManager.onRotationProposal(rotation, isValid));
        }

        @Override
        public void disable(int displayId, int state1, int state2, boolean animate) {
            executeForTaskbarManager(taskbarManager ->
                    taskbarManager.disableNavBarElements(displayId, state1, state2, animate));
        }

        @Override
        public void onSystemBarAttributesChanged(int displayId, int behavior) {
            executeForTaskbarManager(taskbarManager ->
                    taskbarManager.onSystemBarAttributesChanged(displayId, behavior));
        }

        @Override
        public void onNavButtonsDarkIntensityChanged(float darkIntensity) {
            executeForTaskbarManager(taskbarManager ->
                    taskbarManager.onNavButtonsDarkIntensityChanged(darkIntensity));
        }

        @Override
        public void onNavigationBarLumaSamplingEnabled(int displayId, boolean enable) {
            executeForTaskbarManager(taskbarManager ->
                    taskbarManager.onNavigationBarLumaSamplingEnabled(displayId, enable));
        }

        private void executeForTouchInteractionService(
                @NonNull Consumer<TouchInteractionService> tisConsumer) {
            TouchInteractionService tis = mTis.get();
            if (tis == null) return;
            tisConsumer.accept(tis);
        }

        private void executeForTaskbarManager(
                @NonNull Consumer<TaskbarManager> taskbarManagerConsumer) {
            MAIN_EXECUTOR.execute(() -> executeForTouchInteractionService(tis -> {
                TaskbarManager taskbarManager = tis.mTaskbarManager;
                if (taskbarManager == null) return;
                taskbarManagerConsumer.accept(taskbarManager);
            }));
        }

        /**
         * Returns the {@link TaskbarManager}.
         * <p>
         * Returns {@code null} if TouchInteractionService is not connected
         */
        @Nullable
        public TaskbarManager getTaskbarManager() {
            TouchInteractionService tis = mTis.get();
            if (tis == null) return null;
            return tis.mTaskbarManager;
        }

        /**
         * Sets whether a predictive back-to-home animation is in progress in the device state
         */
        public void setPredictiveBackToHomeInProgress(boolean isInProgress) {
            executeForTouchInteractionService(tis ->
                    tis.mDeviceState.setPredictiveBackToHomeInProgress(isInProgress));
        }

        /**
         * Returns the {@link OverviewCommandHelper}.
         * <p>
         * Returns {@code null} if TouchInteractionService is not connected
         */
        @Nullable
        public OverviewCommandHelper getOverviewCommandHelper() {
            TouchInteractionService tis = mTis.get();
            if (tis == null) return null;
            return tis.mOverviewCommandHelper;
        }

        /**
         * Sets a proxy to bypass swipe up behavior
         */
        public void setSwipeUpProxy(Function<GestureState, AnimatedFloat> proxy) {
            executeForTouchInteractionService(
                    tis -> tis.mSwipeUpProxyProvider = proxy != null ? proxy : (i -> null));
        }

        /**
         * Sets the task id where gestures should be blocked
         */
        public void setGestureBlockedTaskId(int taskId) {
            executeForTouchInteractionService(
                    tis -> tis.mDeviceState.setGestureBlockingTaskId(taskId));
        }

        /** Sets a listener to be run on Overview Target updates. */
        public void setOverviewTargetChangeListener(@Nullable Runnable listener) {
            mOnOverviewTargetChangeListener = listener;
        }

        protected void onOverviewTargetChange() {
            if (mOnOverviewTargetChangeListener != null) {
                mOnOverviewTargetChangeListener.run();
                mOnOverviewTargetChangeListener = null;
            }
        }

        /** Refreshes the current overview target. */
        public void refreshOverviewTarget() {
            executeForTouchInteractionService(tis -> tis.onOverviewTargetChange(
                    tis.mOverviewComponentObserver.isHomeAndOverviewSame()));
        }
    }

    private static boolean sConnected = false;
    private static boolean sIsInitialized = false;
    private RotationTouchHelper mRotationTouchHelper;

    public static boolean isConnected() {
        return sConnected;
    }

    public static boolean isInitialized() {
        return sIsInitialized;
    }

    private final AbsSwipeUpHandler.Factory mLauncherSwipeHandlerFactory =
            this::createLauncherSwipeHandler;
    private final AbsSwipeUpHandler.Factory mFallbackSwipeHandlerFactory =
            this::createFallbackSwipeHandler;

    private final ScreenOnTracker.ScreenOnListener mScreenOnListener = this::onScreenOnChanged;

    private ActivityManagerWrapper mAM;
    private OverviewCommandHelper mOverviewCommandHelper;
    private OverviewComponentObserver mOverviewComponentObserver;
    private InputConsumerController mInputConsumer;
    private RecentsAnimationDeviceState mDeviceState;
    private TaskAnimationManager mTaskAnimationManager;

    private @NonNull InputConsumer mUncheckedConsumer = InputConsumer.NO_OP;
    private @NonNull InputConsumer mConsumer = InputConsumer.NO_OP;
    private Choreographer mMainChoreographer;
    private @Nullable ResetGestureInputConsumer mResetGestureInputConsumer;
    private GestureState mGestureState = DEFAULT_STATE;

    private InputMonitorCompat mInputMonitorCompat;
    private InputEventReceiver mInputEventReceiver;

    private TaskbarManager mTaskbarManager;
    private Function<GestureState, AnimatedFloat> mSwipeUpProxyProvider = i -> null;
    private AllAppsActionManager mAllAppsActionManager;

    @Override
    public void onCreate() {
        super.onCreate();
        // Initialize anything here that is needed in direct boot mode.
        // Everything else should be initialized in onUserUnlocked() below.
        mMainChoreographer = Choreographer.getInstance();
        mAM = ActivityManagerWrapper.getInstance();
        mDeviceState = new RecentsAnimationDeviceState(this, true);
        mAllAppsActionManager = new AllAppsActionManager(
                this, UI_HELPER_EXECUTOR, this::createAllAppsPendingIntent);
        mTaskbarManager = new TaskbarManager(this, mAllAppsActionManager);
        mRotationTouchHelper = mDeviceState.getRotationTouchHelper();
        mInputConsumer = InputConsumerController.getRecentsAnimationInputConsumer();
        BootAwarePreloader.start(this);

        // Call runOnUserUnlocked() before any other callbacks to ensure everything is initialized.
        LockedUserState.get(this).runOnUserUnlocked(this::onUserUnlocked);
        LockedUserState.get(this).runOnUserUnlocked(mTaskbarManager::onUserUnlocked);
        mDeviceState.addNavigationModeChangedCallback(this::onNavigationModeChanged);
        sConnected = true;

        ScreenOnTracker.INSTANCE.get(this).addListener(mScreenOnListener);
    }

    private void disposeEventHandlers(String reason) {
        Log.d(TAG, "disposeEventHandlers: Reason: " + reason);
        if (mInputEventReceiver != null) {
            mInputEventReceiver.dispose();
            mInputEventReceiver = null;
        }
        if (mInputMonitorCompat != null) {
            mInputMonitorCompat.dispose();
            mInputMonitorCompat = null;
        }
    }

    private void initInputMonitor(String reason) {
        disposeEventHandlers("Initializing input monitor due to: " + reason);

        if (mDeviceState.isButtonNavMode() && !ENABLE_TRACKPAD_GESTURE.get()) {
            return;
        }

        mInputMonitorCompat = new InputMonitorCompat("swipe-up", mDeviceState.getDisplayId());
        mInputEventReceiver = mInputMonitorCompat.getInputReceiver(Looper.getMainLooper(),
                mMainChoreographer, this::onInputEvent);

        mRotationTouchHelper.updateGestureTouchRegions();
    }

    /**
     * Called when the navigation mode changes, guaranteed to be after the device state has updated.
     */
    private void onNavigationModeChanged() {
        initInputMonitor("onNavigationModeChanged()");
        resetHomeBounceSeenOnQuickstepEnabledFirstTime();
    }

    @UiThread
    public void onUserUnlocked() {
        Log.d(TAG, "onUserUnlocked: userId=" + getUserId());
        mTaskAnimationManager = new TaskAnimationManager(this);
        mOverviewComponentObserver = new OverviewComponentObserver(this, mDeviceState);
        mOverviewCommandHelper = new OverviewCommandHelper(this,
                mOverviewComponentObserver, mTaskAnimationManager);
        mResetGestureInputConsumer = new ResetGestureInputConsumer(
                mTaskAnimationManager, mTaskbarManager::getCurrentActivityContext);
        mInputConsumer.registerInputConsumer();
        onSystemUiFlagsChanged(mDeviceState.getSystemUiStateFlags());
        onAssistantVisibilityChanged();

        // Initialize the task tracker
        TopTaskTracker.INSTANCE.get(this);

        // Temporarily disable model preload
        // new ModelPreload().start(this);
        resetHomeBounceSeenOnQuickstepEnabledFirstTime();

        mOverviewComponentObserver.setOverviewChangeListener(this::onOverviewTargetChange);
        onOverviewTargetChange(mOverviewComponentObserver.isHomeAndOverviewSame());
    }

    public OverviewCommandHelper getOverviewCommandHelper() {
        return mOverviewCommandHelper;
    }

    private void resetHomeBounceSeenOnQuickstepEnabledFirstTime() {
        if (!LockedUserState.get(this).isUserUnlocked() || mDeviceState.isButtonNavMode()) {
            // Skip if not yet unlocked (can't read user shared prefs) or if the current navigation
            // mode doesn't have gestures
            return;
        }

        // Reset home bounce seen on quick step enabled for first time
        LauncherPrefs prefs = LauncherPrefs.get(this);
        if (!prefs.get(HAS_ENABLED_QUICKSTEP_ONCE)) {
            prefs.put(
                    HAS_ENABLED_QUICKSTEP_ONCE.to(true),
                    HOME_BOUNCE_SEEN.to(false));
        }
    }

    private void onOverviewTargetChange(boolean isHomeAndOverviewSame) {
        mAllAppsActionManager.setHomeAndOverviewSame(isHomeAndOverviewSame);

        StatefulActivity newOverviewActivity = mOverviewComponentObserver.getActivityInterface()
                .getCreatedActivity();
        if (newOverviewActivity != null) {
            mTaskbarManager.setActivity(newOverviewActivity);
        }
        mTISBinder.onOverviewTargetChange();
    }

    private PendingIntent createAllAppsPendingIntent() {
        final Intent homeIntent = new Intent(mOverviewComponentObserver.getHomeIntent())
                .setAction(INTENT_ACTION_ALL_APPS_TOGGLE);

        if (FeatureFlags.ENABLE_ALL_APPS_SEARCH_IN_TASKBAR.get()) {
            return new PendingIntent(new IIntentSender.Stub() {
                @Override
                public void send(int code, Intent intent, String resolvedType,
                        IBinder allowlistToken, IIntentReceiver finishedReceiver,
                        String requiredPermission, Bundle options) {
                    MAIN_EXECUTOR.execute(() -> mTaskbarManager.toggleAllApps(homeIntent));
                }
            });
        } else {
            return PendingIntent.getActivity(
                    this,
                    GLOBAL_ACTION_ACCESSIBILITY_ALL_APPS,
                    homeIntent,
                    PendingIntent.FLAG_UPDATE_CURRENT | PendingIntent.FLAG_IMMUTABLE);
        }
    }

    @UiThread
    private void onSystemUiFlagsChanged(int lastSysUIFlags) {
        if (LockedUserState.get(this).isUserUnlocked()) {
            int systemUiStateFlags = mDeviceState.getSystemUiStateFlags();
            SystemUiProxy.INSTANCE.get(this).setLastSystemUiStateFlags(systemUiStateFlags);
            mOverviewComponentObserver.onSystemUiStateChanged();
            mTaskbarManager.onSystemUiFlagsChanged(systemUiStateFlags);

            int isShadeExpandedFlag =
                    SYSUI_STATE_NOTIFICATION_PANEL_EXPANDED | SYSUI_STATE_QUICK_SETTINGS_EXPANDED;
            boolean wasExpanded = (lastSysUIFlags & isShadeExpandedFlag) != 0;
            boolean isExpanded = (systemUiStateFlags & isShadeExpandedFlag) != 0;
            if (wasExpanded != isExpanded && isExpanded) {
                // End live tile when expanding the notification panel for the first time from
                // overview.
                mTaskAnimationManager.endLiveTile();
            }
        }
    }

    @UiThread
    private void onAssistantVisibilityChanged() {
        if (LockedUserState.get(this).isUserUnlocked()) {
            mOverviewComponentObserver.getActivityInterface().onAssistantVisibilityChanged(
                    mDeviceState.getAssistantVisibility());
        }
    }

    @Override
    public void onDestroy() {
        Log.d(TAG, "Touch service destroyed: user=" + getUserId());
        sIsInitialized = false;
        if (LockedUserState.get(this).isUserUnlocked()) {
            mInputConsumer.unregisterInputConsumer();
            mOverviewComponentObserver.onDestroy();
        }
        disposeEventHandlers("TouchInteractionService onDestroy()");
        mDeviceState.destroy();
        SystemUiProxy.INSTANCE.get(this).clearProxy();

        mAllAppsActionManager.onDestroy();

        mTaskbarManager.destroy();
        sConnected = false;

        ScreenOnTracker.INSTANCE.get(this).removeListener(mScreenOnListener);
        super.onDestroy();
    }

    @Override
    public IBinder onBind(Intent intent) {
        Log.d(TAG, "Touch service connected: user=" + getUserId());
        return mTISBinder;
    }

    protected void onScreenOnChanged(boolean isOn) {
        if (isOn) {
            return;
        }
        long currentTime = SystemClock.uptimeMillis();
        MotionEvent cancelEvent = MotionEvent.obtain(
                currentTime, currentTime, ACTION_CANCEL, 0f, 0f, 0);
        onInputEvent(cancelEvent);
        cancelEvent.recycle();
    }

    private void onInputEvent(InputEvent ev) {
        if (!(ev instanceof MotionEvent)) {
            ActiveGestureLog.INSTANCE.addLog(new CompoundString("TIS.onInputEvent: ")
                    .append("Cannot process input event: received unknown event ")
                    .append(ev.toString()));
            return;
        }
        MotionEvent event = (MotionEvent) ev;

        TestLogging.recordMotionEvent(
                TestProtocol.SEQUENCE_TIS, "TouchInteractionService.onInputEvent", event);

        boolean isUserUnlocked = LockedUserState.get(this).isUserUnlocked();
        if (!isUserUnlocked || (mDeviceState.isButtonNavMode()
                && !isTrackpadMotionEvent(event))) {
            ActiveGestureLog.INSTANCE.addLog(new CompoundString("TIS.onInputEvent: ")
                    .append("Cannot process input event: ")
                    .append(!isUserUnlocked
                            ? "user is locked"
                            : "using 3-button nav and event is not a trackpad event"));
            return;
        }

        final int action = event.getActionMasked();
        // Note this will create a new consumer every mouse click, as after ACTION_UP from the click
        // an ACTION_HOVER_ENTER will fire as well.
        boolean isHoverActionWithoutConsumer = enableCursorHoverStates()
                && isHoverActionWithoutConsumer(event);

        // TODO(b/285636175): Uncomment this once WM can properly guarantee all animation callbacks
//        if (mTaskAnimationManager.isRecentsAnimationStartPending()
//                && (action == ACTION_DOWN || isHoverActionWithoutConsumer)) {
//            ActiveGestureLog.INSTANCE.addLog(
//                    new CompoundString("TIS.onInputEvent: ")
//                            .append("Cannot process input event: a recents animation has been ")
//                            .append("requested, but hasn't started."),
//                    RECENTS_ANIMATION_START_PENDING);
//            return;
//        }

        SafeCloseable traceToken = TraceHelper.INSTANCE.allowIpcs("TIS.onInputEvent");

        CompoundString reasonString = action == ACTION_DOWN
                ? new CompoundString("TIS.onMotionEvent: ") : CompoundString.NO_OP;
        if (action == ACTION_DOWN || isHoverActionWithoutConsumer) {
            mRotationTouchHelper.setOrientationTransformIfNeeded(event);

            boolean isOneHandedModeActive = mDeviceState.isOneHandedModeActive();
            boolean isInSwipeUpTouchRegion = mRotationTouchHelper.isInSwipeUpTouchRegion(event);
            TaskbarActivityContext tac = mTaskbarManager.getCurrentActivityContext();
            if (isInSwipeUpTouchRegion && tac != null) {
                tac.closeKeyboardQuickSwitchView();
            }
            if ((!isOneHandedModeActive && isInSwipeUpTouchRegion)
                    || isHoverActionWithoutConsumer) {
                reasonString.append(!isOneHandedModeActive && isInSwipeUpTouchRegion
                                ? "one handed mode is not active and event is in swipe up region"
                                : "isHoverActionWithoutConsumer == true")
                        .append(", creating new input consumer");
                // Clone the previous gesture state since onConsumerAboutToBeSwitched might trigger
                // onConsumerInactive and wipe the previous gesture state
                GestureState prevGestureState = new GestureState(mGestureState);
                GestureState newGestureState = createGestureState(mGestureState,
                        getTrackpadGestureType(event));
                newGestureState.setSwipeUpStartTimeMs(SystemClock.uptimeMillis());
                mConsumer.onConsumerAboutToBeSwitched();
                mGestureState = newGestureState;
                mConsumer = newConsumer(prevGestureState, mGestureState, event);
                mUncheckedConsumer = mConsumer;
            } else if ((mDeviceState.isFullyGesturalNavMode() || isTrackpadMultiFingerSwipe(event))
                    && mDeviceState.canTriggerAssistantAction(event)) {
                reasonString.append(mDeviceState.isFullyGesturalNavMode()
                                ? "using fully gestural nav"
                                : "event is a trackpad multi-finger swipe")
                        .append(" and event can trigger assistant action")
                        .append(", consuming gesture for assistant action");
                mGestureState = createGestureState(mGestureState,
                        getTrackpadGestureType(event));
                // Do not change mConsumer as if there is an ongoing QuickSwitch gesture, we
                // should not interrupt it. QuickSwitch assumes that interruption can only
                // happen if the next gesture is also quick switch.
                mUncheckedConsumer = tryCreateAssistantInputConsumer(mGestureState, event);
            } else if (mDeviceState.canTriggerOneHandedAction(event)) {
                reasonString.append("event can trigger one-handed action")
                                .append(", consuming gesture for one-handed action");
                // Consume gesture event for triggering one handed feature.
                mUncheckedConsumer = new OneHandedModeInputConsumer(this, mDeviceState,
                        InputConsumer.NO_OP, mInputMonitorCompat);
            } else {
                mUncheckedConsumer = InputConsumer.NO_OP;
            }
        } else {
            // Other events
            if (mUncheckedConsumer != InputConsumer.NO_OP) {
                // Only transform the event if we are handling it in a proper consumer
                mRotationTouchHelper.setOrientationTransformIfNeeded(event);
            }
        }

        if (mUncheckedConsumer != InputConsumer.NO_OP) {
            switch (action) {
                case ACTION_DOWN:
                    ActiveGestureLog.INSTANCE.addLog(reasonString);
                    // fall through
                case ACTION_UP:
                    ActiveGestureLog.INSTANCE.addLog(
                            new CompoundString("onMotionEvent(")
                                    .append((int) event.getRawX())
                                    .append(", ")
                                    .append((int) event.getRawY())
                                    .append("): ")
                                    .append(MotionEvent.actionToString(action))
                                    .append(", ")
                                    .append(MotionEvent.classificationToString(
                                            event.getClassification())),
                            /* gestureEvent= */ action == ACTION_DOWN
                                    ? MOTION_DOWN
                                    : MOTION_UP);
                    break;
                case ACTION_MOVE:
                    ActiveGestureLog.INSTANCE.addLog(
                            new CompoundString("onMotionEvent: ")
                                    .append(MotionEvent.actionToString(action))
                                    .append(",")
                                    .append(MotionEvent.classificationToString(
                                            event.getClassification()))
                                    .append(", pointerCount: ")
                                    .append(event.getPointerCount()),
                            MOTION_MOVE);
                    break;
                default: {
                    ActiveGestureLog.INSTANCE.addLog(
                            new CompoundString("onMotionEvent: ")
                                    .append(MotionEvent.actionToString(action))
                                    .append(",")
                                    .append(MotionEvent.classificationToString(
                                            event.getClassification())));
                }
            }
        }

        boolean cancelGesture = mGestureState.getActivityInterface() != null
                && mGestureState.getActivityInterface().shouldCancelCurrentGesture();
        boolean cleanUpConsumer = (action == ACTION_UP || action == ACTION_CANCEL || cancelGesture)
                && mConsumer != null
                && !mConsumer.getActiveConsumerInHierarchy().isConsumerDetachedFromGesture();
        if (cancelGesture) {
            event.setAction(ACTION_CANCEL);
        }

        if (mGestureState.isTrackpadGesture() && (action == ACTION_POINTER_DOWN
                || action == ACTION_POINTER_UP)) {
            // Skip ACTION_POINTER_DOWN and ACTION_POINTER_UP events from trackpad.
        } else if (isCursorHoverEvent(event)) {
            mUncheckedConsumer.onHoverEvent(event);
        } else {
            mUncheckedConsumer.onMotionEvent(event);
        }

        if (cleanUpConsumer) {
            reset();
        }
        traceToken.close();
    }

    private boolean isHoverActionWithoutConsumer(MotionEvent event) {
        // Only process these events when taskbar is present.
        TaskbarActivityContext tac = mTaskbarManager.getCurrentActivityContext();
        boolean isTaskbarPresent = tac != null && tac.getDeviceProfile().isTaskbarPresent
                && !tac.isPhoneMode();
        return event.isHoverEvent() && (mUncheckedConsumer.getType() & TYPE_CURSOR_HOVER) == 0
                && isTaskbarPresent;
    }

    // Talkback generates hover events on touch, which we do not want to consume.
    private boolean isCursorHoverEvent(MotionEvent event) {
        return event.isHoverEvent() && event.getSource() == InputDevice.SOURCE_MOUSE;
    }

    private InputConsumer tryCreateAssistantInputConsumer(
            GestureState gestureState, MotionEvent motionEvent) {
        return tryCreateAssistantInputConsumer(
                InputConsumer.NO_OP, gestureState, motionEvent, CompoundString.NO_OP);
    }

    private InputConsumer tryCreateAssistantInputConsumer(
            InputConsumer base,
            GestureState gestureState,
            MotionEvent motionEvent,
            CompoundString reasonString) {
        if (mDeviceState.isGestureBlockedTask(gestureState.getRunningTask())) {
            reasonString.append(SUBSTRING_PREFIX)
                    .append("is gesture-blocked task, using base input consumer");
            return base;
        } else {
            reasonString.append(SUBSTRING_PREFIX).append("using AssistantInputConsumer");
            return new AssistantInputConsumer(
                    this, gestureState, base, mInputMonitorCompat, mDeviceState, motionEvent);
        }
    }

    public GestureState createGestureState(GestureState previousGestureState,
            GestureState.TrackpadGestureType trackpadGestureType) {
        final GestureState gestureState;
        TopTaskTracker.CachedTaskInfo taskInfo;
        if (mTaskAnimationManager.isRecentsAnimationRunning()) {
            gestureState = new GestureState(mOverviewComponentObserver,
                    ActiveGestureLog.INSTANCE.getLogId());
            TopTaskTracker.CachedTaskInfo previousTaskInfo = previousGestureState.getRunningTask();
            // previousTaskInfo can be null iff previousGestureState == GestureState.DEFAULT_STATE
            taskInfo = previousTaskInfo != null
                    ? previousTaskInfo
                    : TopTaskTracker.INSTANCE.get(this).getCachedTopTask(false);
            gestureState.updateRunningTask(taskInfo);
            gestureState.updateLastStartedTaskIds(previousGestureState.getLastStartedTaskIds());
            gestureState.updatePreviouslyAppearedTaskIds(
                    previousGestureState.getPreviouslyAppearedTaskIds());
        } else {
            gestureState = new GestureState(mOverviewComponentObserver,
                    ActiveGestureLog.INSTANCE.incrementLogId());
            taskInfo = TopTaskTracker.INSTANCE.get(this).getCachedTopTask(false);
            gestureState.updateRunningTask(taskInfo);
        }
        gestureState.setTrackpadGestureType(trackpadGestureType);

        // Log initial state for the gesture.
        ActiveGestureLog.INSTANCE.addLog(new CompoundString("Current running task package name=")
                .append(taskInfo.getPackageName()));
        ActiveGestureLog.INSTANCE.addLog(new CompoundString("Current SystemUi state flags=")
                .append(mDeviceState.getSystemUiStateString()));
        return gestureState;
    }

    private InputConsumer newConsumer(
            GestureState previousGestureState, GestureState newGestureState, MotionEvent event) {
        AnimatedFloat progressProxy = mSwipeUpProxyProvider.apply(mGestureState);
        if (progressProxy != null) {
            InputConsumer consumer = new ProgressDelegateInputConsumer(
                    this, mTaskAnimationManager, mGestureState, mInputMonitorCompat, progressProxy);

            logInputConsumerSelectionReason(consumer, newCompoundString(
                    "mSwipeUpProxyProvider has been set, using ProgressDelegateInputConsumer"));

            return consumer;
        }

        boolean canStartSystemGesture =
                mGestureState.isTrackpadGesture() ? mDeviceState.canStartTrackpadGesture()
                        : mDeviceState.canStartSystemGesture();

        if (!LockedUserState.get(this).isUserUnlocked()) {
            CompoundString reasonString = newCompoundString("device locked");
            InputConsumer consumer;
            if (canStartSystemGesture) {
                // This handles apps launched in direct boot mode (e.g. dialer) as well as apps
                // launched while device is locked even after exiting direct boot mode (e.g. camera).
                consumer = createDeviceLockedInputConsumer(
                        newGestureState, reasonString.append(SUBSTRING_PREFIX)
                                .append("can start system gesture"));
            } else {
                consumer = getDefaultInputConsumer(
                        reasonString.append(SUBSTRING_PREFIX)
                                .append("cannot start system gesture"));
            }
            logInputConsumerSelectionReason(consumer, reasonString);
            return consumer;
        }

        CompoundString reasonString;
        InputConsumer base;
        // When there is an existing recents animation running, bypass systemState check as this is
        // a followup gesture and the first gesture started in a valid system state.
        if (canStartSystemGesture || previousGestureState.isRecentsAnimationRunning()) {
            reasonString = newCompoundString(canStartSystemGesture
                    ? "can start system gesture" : "recents animation was running")
                    .append(", trying to use base consumer");
            base = newBaseConsumer(previousGestureState, newGestureState, event, reasonString);
        } else {
            reasonString = newCompoundString(
                    "cannot start system gesture and recents animation was not running")
                    .append(", trying to use default input consumer");
            base = getDefaultInputConsumer(reasonString);
        }
        if (mDeviceState.isGesturalNavMode() || newGestureState.isTrackpadGesture()) {
            handleOrientationSetup(base);
        }
        if (mDeviceState.isFullyGesturalNavMode() || newGestureState.isTrackpadGesture()) {
            String reasonPrefix =
                    "device is in gesture navigation mode or 3-button mode with a trackpad gesture";
            if (mDeviceState.canTriggerAssistantAction(event)) {
                reasonString.append(NEWLINE_PREFIX)
                        .append(reasonPrefix)
                        .append(SUBSTRING_PREFIX)
                        .append("gesture can trigger the assistant")
                        .append(", trying to use assistant input consumer");
                base = tryCreateAssistantInputConsumer(base, newGestureState, event, reasonString);
            }

            // If Taskbar is present, we listen for swipe or cursor hover events to unstash it.
            TaskbarActivityContext tac = mTaskbarManager.getCurrentActivityContext();
            if (tac != null && !(base instanceof AssistantInputConsumer)) {
                // Present always on large screen or on small screen w/ flag
                boolean useTaskbarConsumer = tac.getDeviceProfile().isTaskbarPresent
                        && !tac.isPhoneMode()
                        && !tac.isInStashedLauncherState();
                if (canStartSystemGesture && useTaskbarConsumer) {
                    reasonString.append(NEWLINE_PREFIX)
                            .append(reasonPrefix)
                            .append(SUBSTRING_PREFIX)
                            .append("TaskbarActivityContext != null, ")
                            .append("using TaskbarUnstashInputConsumer");
                    base = new TaskbarUnstashInputConsumer(this, base, mInputMonitorCompat, tac,
                            mOverviewCommandHelper);
                }
            }
<<<<<<< HEAD
=======
            if (enableBubblesLongPressNavHandle()) {
                // Create bubbles input consumer before NavHandleLongPressInputConsumer.
                // This allows for nav handle to fall back to bubbles.
                if (mDeviceState.isBubblesExpanded()) {
                    reasonString = newCompoundString(reasonPrefix)
                            .append(SUBSTRING_PREFIX)
                            .append("bubbles expanded, trying to use default input consumer");
                    // Bubbles can handle home gesture itself.
                    base = getDefaultInputConsumer(reasonString);
                }
            }
>>>>>>> fb095226

            NavHandle navHandle = tac != null ? tac.getNavHandle()
                    : SystemUiProxy.INSTANCE.get(this);
            if (canStartSystemGesture && !previousGestureState.isRecentsAnimationRunning()
                    && navHandle.canNavHandleBeLongPressed()) {
                reasonString.append(NEWLINE_PREFIX)
                        .append(reasonPrefix)
                        .append(SUBSTRING_PREFIX)
                        .append("Not running recents animation, ");
                if (tac != null && tac.getNavHandle().canNavHandleBeLongPressed()) {
                    reasonString.append("stashed handle is long-pressable, ");
                }
                reasonString.append("using NavHandleLongPressInputConsumer");
                base = new NavHandleLongPressInputConsumer(this, base, mInputMonitorCompat,
                        mDeviceState, navHandle);
            }

            if (!enableBubblesLongPressNavHandle()) {
                // Continue overriding nav handle input consumer with bubbles
                if (mDeviceState.isBubblesExpanded()) {
                    reasonString = newCompoundString(reasonPrefix)
                            .append(SUBSTRING_PREFIX)
                            .append("bubbles expanded, trying to use default input consumer");
                    // Bubbles can handle home gesture itself.
                    base = getDefaultInputConsumer(reasonString);
                }
            }

            if (mDeviceState.isSystemUiDialogShowing()) {
                reasonString = newCompoundString(reasonPrefix)
                        .append(SUBSTRING_PREFIX)
                        .append("system dialog is showing, using SysUiOverlayInputConsumer");
                base = new SysUiOverlayInputConsumer(
                        getBaseContext(), mDeviceState, mInputMonitorCompat);
            }

            if (ENABLE_TRACKPAD_GESTURE.get() && mGestureState.isTrackpadGesture()
                    && canStartSystemGesture && !previousGestureState.isRecentsAnimationRunning()) {
                reasonString = newCompoundString(reasonPrefix)
                        .append(SUBSTRING_PREFIX)
                        .append("Trackpad 3-finger gesture, using TrackpadStatusBarInputConsumer");
                base = new TrackpadStatusBarInputConsumer(getBaseContext(), base,
                        mInputMonitorCompat);
            }

            if (mDeviceState.isScreenPinningActive()) {
                reasonString = newCompoundString(reasonPrefix)
                        .append(SUBSTRING_PREFIX)
                        .append("screen pinning is active, using ScreenPinnedInputConsumer");
                // Note: we only allow accessibility to wrap this, and it replaces the previous
                // base input consumer (which should be NO_OP anyway since topTaskLocked == true).
                base = new ScreenPinnedInputConsumer(this, newGestureState);
            }

            if (mDeviceState.canTriggerOneHandedAction(event)) {
                reasonString.append(NEWLINE_PREFIX)
                        .append(reasonPrefix)
                        .append(SUBSTRING_PREFIX)
                        .append("gesture can trigger one handed mode")
                        .append(", using OneHandedModeInputConsumer");
                base = new OneHandedModeInputConsumer(
                        this, mDeviceState, base, mInputMonitorCompat);
            }

            if (mDeviceState.isAccessibilityMenuAvailable()) {
                reasonString.append(NEWLINE_PREFIX)
                        .append(reasonPrefix)
                        .append(SUBSTRING_PREFIX)
                        .append("accessibility menu is available")
                        .append(", using AccessibilityInputConsumer");
                base = new AccessibilityInputConsumer(
                        this, mDeviceState, mGestureState, base, mInputMonitorCompat);
            }
        } else {
            String reasonPrefix = "device is not in gesture navigation mode";
            if (mDeviceState.isScreenPinningActive()) {
                reasonString = newCompoundString(reasonPrefix)
                        .append(SUBSTRING_PREFIX)
                        .append("screen pinning is active, trying to use default input consumer");
                base = getDefaultInputConsumer(reasonString);
            }

            if (mDeviceState.canTriggerOneHandedAction(event)) {
                reasonString.append(NEWLINE_PREFIX)
                        .append(reasonPrefix)
                        .append(SUBSTRING_PREFIX)
                        .append("gesture can trigger one handed mode")
                        .append(", using OneHandedModeInputConsumer");
                base = new OneHandedModeInputConsumer(
                        this, mDeviceState, base, mInputMonitorCompat);
            }
        }
        logInputConsumerSelectionReason(base, reasonString);
        return base;
    }

    private CompoundString newCompoundString(String substring) {
        return new CompoundString(NEWLINE_PREFIX).append(substring);
    }

    private void logInputConsumerSelectionReason(
            InputConsumer consumer, CompoundString reasonString) {
        ActiveGestureLog.INSTANCE.addLog(new CompoundString("setInputConsumer: ")
                .append(consumer.getName())
                .append(". reason(s):")
                .append(reasonString));
        if ((consumer.getType() & InputConsumer.TYPE_OTHER_ACTIVITY) != 0) {
            ActiveGestureLog.INSTANCE.trackEvent(FLAG_USING_OTHER_ACTIVITY_INPUT_CONSUMER);
        }
    }

    private void handleOrientationSetup(InputConsumer baseInputConsumer) {
        baseInputConsumer.notifyOrientationSetup();
    }

    private InputConsumer newBaseConsumer(
            GestureState previousGestureState,
            GestureState gestureState,
            MotionEvent event,
            CompoundString reasonString) {
        if (mDeviceState.isKeyguardShowingOccluded()) {
            // This handles apps showing over the lockscreen (e.g. camera)
            return createDeviceLockedInputConsumer(
                    gestureState,
                    reasonString.append(SUBSTRING_PREFIX)
                            .append("keyguard is showing occluded")
                            .append(", trying to use device locked input consumer"));
        }

        reasonString.append(SUBSTRING_PREFIX).append("keyguard is not showing occluded");

        TopTaskTracker.CachedTaskInfo runningTask = gestureState.getRunningTask();
        // Use overview input consumer for sharesheets on top of home.
        boolean forceOverviewInputConsumer = gestureState.getActivityInterface().isStarted()
                && runningTask != null
                && runningTask.isRootChooseActivity();

        // In the case where we are in an excluded, translucent overlay, ignore it and treat the
        // running activity as the task behind the overlay.
        TopTaskTracker.CachedTaskInfo otherVisibleTask = runningTask == null
                ? null
                : runningTask.otherVisibleTaskThisIsExcludedOver();
        if (otherVisibleTask != null) {
            ActiveGestureLog.INSTANCE.addLog(new CompoundString("Changing active task to ")
                    .append(otherVisibleTask.getPackageName())
                    .append(" because the previous task running on top of this one (")
                    .append(runningTask.getPackageName())
                    .append(") was excluded from recents"));
            gestureState.updateRunningTask(otherVisibleTask);
        }

        boolean previousGestureAnimatedToLauncher =
                previousGestureState.isRunningAnimationToLauncher()
                        || mDeviceState.isPredictiveBackToHomeInProgress();
        // with shell-transitions, home is resumed during recents animation, so
        // explicitly check against recents animation too.
        boolean launcherResumedThroughShellTransition =
                gestureState.getActivityInterface().isResumed()
                        && !previousGestureState.isRecentsAnimationRunning();
        // If a task fragment within Launcher is resumed
        boolean launcherChildActivityResumed = useActivityOverlay()
                && runningTask != null
                && runningTask.isHomeTask()
                && mOverviewComponentObserver.isHomeAndOverviewSame()
                && !launcherResumedThroughShellTransition
                && !previousGestureState.isRecentsAnimationRunning();

        if (gestureState.getActivityInterface().isInLiveTileMode()) {
            return createOverviewInputConsumer(
                    previousGestureState,
                    gestureState,
                    event,
                    forceOverviewInputConsumer,
                    reasonString.append(SUBSTRING_PREFIX)
                            .append("is in live tile mode, trying to use overview input consumer"));
        } else if (runningTask == null) {
            return getDefaultInputConsumer(reasonString.append(SUBSTRING_PREFIX)
                    .append("running task == null"));
        } else if (previousGestureAnimatedToLauncher
                || launcherResumedThroughShellTransition
                || forceOverviewInputConsumer) {
            return createOverviewInputConsumer(
                    previousGestureState,
                    gestureState,
                    event,
                    forceOverviewInputConsumer,
                    reasonString.append(SUBSTRING_PREFIX)
                            .append(previousGestureAnimatedToLauncher
                                    ? "previous gesture animated to launcher"
                                    : (launcherResumedThroughShellTransition
                                            ? "launcher resumed through a shell transition"
                                            : "forceOverviewInputConsumer == true"))
                            .append(", trying to use overview input consumer"));
        } else if (mDeviceState.isGestureBlockedTask(runningTask) || launcherChildActivityResumed) {
            return getDefaultInputConsumer(reasonString.append(SUBSTRING_PREFIX)
                    .append(launcherChildActivityResumed
                            ? "is launcher child-task, trying to use default input consumer"
                            : "is gesture-blocked task, trying to use default input consumer"));
        } else {
            reasonString.append(SUBSTRING_PREFIX)
                    .append("using OtherActivityInputConsumer");
            return createOtherActivityInputConsumer(gestureState, event);
        }
    }

    public AbsSwipeUpHandler.Factory getSwipeUpHandlerFactory() {
        return !mOverviewComponentObserver.isHomeAndOverviewSame()
                ? mFallbackSwipeHandlerFactory : mLauncherSwipeHandlerFactory;
    }

    private InputConsumer createOtherActivityInputConsumer(GestureState gestureState,
            MotionEvent event) {

        final AbsSwipeUpHandler.Factory factory = getSwipeUpHandlerFactory();
        final boolean shouldDefer = !mOverviewComponentObserver.isHomeAndOverviewSame()
                || gestureState.getActivityInterface().deferStartingActivity(mDeviceState, event);
        final boolean disableHorizontalSwipe = mDeviceState.isInExclusionRegion(event);
        return new OtherActivityInputConsumer(this, mDeviceState, mTaskAnimationManager,
                gestureState, shouldDefer, this::onConsumerInactive,
                mInputMonitorCompat, mInputEventReceiver, disableHorizontalSwipe, factory);
    }

    private InputConsumer createDeviceLockedInputConsumer(
            GestureState gestureState, CompoundString reasonString) {
        if ((mDeviceState.isFullyGesturalNavMode() || gestureState.isTrackpadGesture())
                && gestureState.getRunningTask() != null) {
            reasonString.append(SUBSTRING_PREFIX)
                    .append("device is in gesture nav mode or 3-button mode with a trackpad")
                    .append(" gesture and running task != null")
                    .append(", using DeviceLockedInputConsumer");
            return new DeviceLockedInputConsumer(
                    this, mDeviceState, mTaskAnimationManager, gestureState, mInputMonitorCompat);
        } else {
            return getDefaultInputConsumer(reasonString
                    .append(SUBSTRING_PREFIX)
                    .append((mDeviceState.isFullyGesturalNavMode()
                                    || gestureState.isTrackpadGesture())
                            ? "running task == null"
                            : "device is not in gesture nav mode and it's not a trackpad gesture")
                    .append(", trying to use default input consumer"));
        }
    }

    public InputConsumer createOverviewInputConsumer(
            GestureState previousGestureState,
            GestureState gestureState,
            MotionEvent event,
            boolean forceOverviewInputConsumer,
            CompoundString reasonString) {
        StatefulActivity activity = gestureState.getActivityInterface().getCreatedActivity();
        if (activity == null) {
            return getDefaultInputConsumer(
                    reasonString.append(SUBSTRING_PREFIX)
                            .append("activity == null, trying to use default input consumer"));
        }

        boolean hasWindowFocus = activity.getRootView().hasWindowFocus();
        boolean isPreviousGestureAnimatingToLauncher =
                previousGestureState.isRunningAnimationToLauncher()
                        || mDeviceState.isPredictiveBackToHomeInProgress();
        boolean isInLiveTileMode = gestureState.getActivityInterface().isInLiveTileMode();
        reasonString.append(SUBSTRING_PREFIX)
                .append(hasWindowFocus
                        ? "activity has window focus"
                        : (isPreviousGestureAnimatingToLauncher
                                ? "previous gesture is still animating to launcher"
                                : isInLiveTileMode
                                        ? "device is in live mode"
                                        : "all overview focus conditions failed"));
        if (hasWindowFocus
                || isPreviousGestureAnimatingToLauncher
                || isInLiveTileMode) {
            reasonString.append(SUBSTRING_PREFIX)
                    .append("overview should have focus, using OverviewInputConsumer");
            return new OverviewInputConsumer(gestureState, activity, mInputMonitorCompat,
                    false /* startingInActivityBounds */);
        } else {
            reasonString.append(SUBSTRING_PREFIX).append(
                    "overview shouldn't have focus, using OverviewWithoutFocusInputConsumer");
            final boolean disableHorizontalSwipe = mDeviceState.isInExclusionRegion(event);
            return new OverviewWithoutFocusInputConsumer(activity, mDeviceState, gestureState,
                    mInputMonitorCompat, disableHorizontalSwipe);
        }
    }

    /**
     * To be called by the consumer when it's no longer active. This can be called by any consumer
     * in the hierarchy at any point during the gesture (ie. if a delegate consumer starts
     * intercepting touches, the base consumer can try to call this).
     */
    private void onConsumerInactive(InputConsumer caller) {
        if (mConsumer != null && mConsumer.getActiveConsumerInHierarchy() == caller) {
            reset();
        }
    }

    private void reset() {
        mConsumer = mUncheckedConsumer = getDefaultInputConsumer();
        mGestureState = DEFAULT_STATE;
        // By default, use batching of the input events, but check receiver before using in the rare
        // case that the monitor was disposed before the swipe settled
        if (mInputEventReceiver != null) {
            mInputEventReceiver.setBatchingEnabled(true);
        }
    }

    private @NonNull InputConsumer getDefaultInputConsumer() {
        return getDefaultInputConsumer(CompoundString.NO_OP);
    }

    /**
     * Returns the {@link ResetGestureInputConsumer} if user is unlocked, else NO_OP.
     */
    private @NonNull InputConsumer getDefaultInputConsumer(@NonNull CompoundString reasonString) {
        if (mResetGestureInputConsumer != null) {
            reasonString.append(SUBSTRING_PREFIX).append(
                    "mResetGestureInputConsumer initialized, using ResetGestureInputConsumer");
            return mResetGestureInputConsumer;
        } else {
            reasonString.append(SUBSTRING_PREFIX).append(
                    "mResetGestureInputConsumer not initialized, using no-op input consumer");
            // mResetGestureInputConsumer isn't initialized until onUserUnlocked(), so reset to
            // NO_OP until then (we never want these to be null).
            return InputConsumer.NO_OP;
        }
    }

    private void preloadOverview(boolean fromInit) {
        Trace.beginSection("preloadOverview(fromInit=" + fromInit + ")");
        preloadOverview(fromInit, false);
        Trace.endSection();
    }

    private void preloadOverview(boolean fromInit, boolean forSUWAllSet) {
        if (!LockedUserState.get(this).isUserUnlocked()) {
            return;
        }

        if (mDeviceState.isButtonNavMode() && !mOverviewComponentObserver.isHomeAndOverviewSame()) {
            // Prevent the overview from being started before the real home on first boot.
            return;
        }

        if ((RestoreDbTask.isPending(this) && !forSUWAllSet)
                || !mDeviceState.isUserSetupComplete()) {
            // Preloading while a restore is pending may cause launcher to start the restore
            // too early.
            return;
        }

        final BaseActivityInterface activityInterface =
                mOverviewComponentObserver.getActivityInterface();
        final Intent overviewIntent = new Intent(
                mOverviewComponentObserver.getOverviewIntentIgnoreSysUiState());
        if (activityInterface.getCreatedActivity() != null && fromInit) {
            // The activity has been created before the initialization of overview service. It is
            // usually happens when booting or launcher is the top activity, so we should already
            // have the latest state.
            return;
        }

        // TODO(b/258022658): Remove temporary logging.
        Log.i(TAG, "preloadOverview: forSUWAllSet=" + forSUWAllSet
                + ", isHomeAndOverviewSame=" + mOverviewComponentObserver.isHomeAndOverviewSame());

        ActiveGestureLog.INSTANCE.addLog("preloadRecentsAnimation");
        mTaskAnimationManager.preloadRecentsAnimation(overviewIntent);
    }

    @Override
    public void onConfigurationChanged(Configuration newConfig) {
        if (!LockedUserState.get(this).isUserUnlocked()) {
            return;
        }
        final BaseActivityInterface activityInterface =
                mOverviewComponentObserver.getActivityInterface();
        final BaseDraggingActivity activity = activityInterface.getCreatedActivity();
        if (activity == null || activity.isStarted()) {
            // We only care about the existing background activity.
            return;
        }
        Configuration oldConfig = activity.getResources().getConfiguration();
        boolean isFoldUnfold = isTablet(oldConfig) != isTablet(newConfig);
        if (!isFoldUnfold && mOverviewComponentObserver.canHandleConfigChanges(
                activity.getComponentName(),
                activity.getResources().getConfiguration().diff(newConfig))) {
            // Since navBar gestural height are different between portrait and landscape,
            // can handle orientation changes and refresh navigation gestural region through
            // onOneHandedModeChanged()
            int newGesturalHeight = ResourceUtils.getNavbarSize(
                    ResourceUtils.NAVBAR_BOTTOM_GESTURE_SIZE,
                    getApplicationContext().getResources());
            mDeviceState.onOneHandedModeChanged(newGesturalHeight);
            return;
        }

        preloadOverview(false /* fromInit */);
    }

    private static boolean isTablet(Configuration config) {
        return config.smallestScreenWidthDp >= MIN_TABLET_WIDTH;
    }

    @Override
    protected void dump(FileDescriptor fd, PrintWriter pw, String[] rawArgs) {
        // Dump everything
        FlagsFactory.dump(pw);
        if (LockedUserState.get(this).isUserUnlocked()) {
            PluginManagerWrapper.INSTANCE.get(getBaseContext()).dump(pw);
        }
        mDeviceState.dump(pw);
        if (mOverviewComponentObserver != null) {
            mOverviewComponentObserver.dump(pw);
        }
        if (mOverviewCommandHelper != null) {
            mOverviewCommandHelper.dump(pw);
        }
        if (mGestureState != null) {
            mGestureState.dump(pw);
        }
        pw.println("Input state:");
        pw.println("  mInputMonitorCompat=" + mInputMonitorCompat);
        pw.println("  mInputEventReceiver=" + mInputEventReceiver);
        DisplayController.INSTANCE.get(this).dump(pw);
        pw.println("TouchState:");
        BaseDraggingActivity createdOverviewActivity = mOverviewComponentObserver == null ? null
                : mOverviewComponentObserver.getActivityInterface().getCreatedActivity();
        boolean resumed = mOverviewComponentObserver != null
                && mOverviewComponentObserver.getActivityInterface().isResumed();
        pw.println("  createdOverviewActivity=" + createdOverviewActivity);
        pw.println("  resumed=" + resumed);
        pw.println("  mConsumer=" + mConsumer.getName());
        ActiveGestureLog.INSTANCE.dump("", pw);
        RecentsModel.INSTANCE.get(this).dump("", pw);
        if (createdOverviewActivity != null) {
            createdOverviewActivity.getDeviceProfile().dump(this, "", pw);
        }
        mTaskbarManager.dumpLogs("", pw);
        pw.println("AssistStateManager:");
        AssistStateManager.INSTANCE.get(this).dump("  ", pw);
        SystemUiProxy.INSTANCE.get(this).dump(pw);
    }

    private AbsSwipeUpHandler createLauncherSwipeHandler(
            GestureState gestureState, long touchTimeMs) {
        return new LauncherSwipeHandlerV2(this, mDeviceState, mTaskAnimationManager,
                gestureState, touchTimeMs, mTaskAnimationManager.isRecentsAnimationRunning(),
                mInputConsumer);
    }

    private AbsSwipeUpHandler createFallbackSwipeHandler(
            GestureState gestureState, long touchTimeMs) {
        return new FallbackSwipeHandler(this, mDeviceState, mTaskAnimationManager,
                gestureState, touchTimeMs, mTaskAnimationManager.isRecentsAnimationRunning(),
                mInputConsumer);
    }
}<|MERGE_RESOLUTION|>--- conflicted
+++ resolved
@@ -1002,8 +1002,6 @@
                             mOverviewCommandHelper);
                 }
             }
-<<<<<<< HEAD
-=======
             if (enableBubblesLongPressNavHandle()) {
                 // Create bubbles input consumer before NavHandleLongPressInputConsumer.
                 // This allows for nav handle to fall back to bubbles.
@@ -1015,7 +1013,6 @@
                     base = getDefaultInputConsumer(reasonString);
                 }
             }
->>>>>>> fb095226
 
             NavHandle navHandle = tac != null ? tac.getNavHandle()
                     : SystemUiProxy.INSTANCE.get(this);
