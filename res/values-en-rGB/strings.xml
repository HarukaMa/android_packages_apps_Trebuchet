<?xml version="1.0" encoding="UTF-8"?>
<!-- 
/*
* Copyright (C) 2008 The Android Open Source Project
*
* Licensed under the Apache License, Version 2.0 (the "License");
* you may not use this file except in compliance with the License.
* You may obtain a copy of the License at
*
*      http://www.apache.org/licenses/LICENSE-2.0
*
* Unless required by applicable law or agreed to in writing, software
* distributed under the License is distributed on an "AS IS" BASIS,
* WITHOUT WARRANTIES OR CONDITIONS OF ANY KIND, either express or implied.
* See the License for the specific language governing permissions and
* limitations under the License.
*/
 -->

<resources xmlns:android="http://schemas.android.com/apk/res/android"
    xmlns:xliff="urn:oasis:names:tc:xliff:document:1.2">
    <string name="app_name" msgid="649227358658669779">"Launcher3"</string>
    <string name="work_folder_name" msgid="3753320833950115786">"Work"</string>
    <string name="activity_not_found" msgid="8071924732094499514">"App isn\'t installed."</string>
    <string name="activity_not_available" msgid="7456344436509528827">"App isn\'t available"</string>
    <string name="safemode_shortcut_error" msgid="9160126848219158407">"Downloaded app disabled in Safe mode"</string>
    <string name="safemode_widget_error" msgid="4863470563535682004">"Widgets disabled in Safe mode"</string>
    <string name="shortcut_not_available" msgid="2536503539825726397">"Shortcut isn\'t available"</string>
    <string name="home_screen" msgid="5629429142036709174">"Home"</string>
    <string name="recent_task_option_split_screen" msgid="6690461455618725183">"Split screen"</string>
    <string name="split_app_info_accessibility" msgid="5475288491241414932">"App info for %1$s"</string>
    <string name="save_app_pair" msgid="5647523853662686243">"Save app pair"</string>
    <string name="app_pair_default_title" msgid="4045241727446873529">"<xliff:g id="APP1">%1$s</xliff:g> | <xliff:g id="APP2">%2$s</xliff:g>"</string>
    <string name="app_pair_unlaunchable_at_screen_size" msgid="3446551575502685376">"This app pair isn\'t supported on this device"</string>
    <string name="app_pair_needs_unfold" msgid="4588897528143807002">"Unfold device to use this app pair"</string>
<<<<<<< HEAD
=======
    <string name="app_pair_not_available" msgid="3556767440808032031">"App pair isn\'t available"</string>
>>>>>>> 4f1e8802
    <string name="long_press_widget_to_add" msgid="3587712543577675817">"Touch and hold to move a widget."</string>
    <string name="long_accessible_way_to_add" msgid="2733588281439571974">"Double-tap &amp; hold to move a widget or use custom actions."</string>
    <string name="widget_dims_format" msgid="2370757736025621599">"%1$d × %2$d"</string>
    <string name="widget_accessible_dims_format" msgid="3640149169885301790">"%1$d wide by %2$d high"</string>
    <string name="widget_preview_context_description" msgid="9045841361655787574">"<xliff:g id="WIDGET_NAME">%1$s</xliff:g> widget"</string>
    <string name="add_item_request_drag_hint" msgid="8730547755622776606">"Touch and hold the widget to move it around the home screen"</string>
    <string name="add_to_home_screen" msgid="9168649446635919791">"Add to home screen"</string>
    <string name="added_to_home_screen_accessibility_text" msgid="4451545765448884415">"<xliff:g id="WIDGET_NAME">%1$s</xliff:g> widget added to home screen"</string>
    <string name="suggested_widgets_header_title" msgid="1844314680798145222">"Suggestions"</string>
    <string name="productivity_widget_recommendation_category_label" msgid="1722113555721820766">"Your daily essentials"</string>
    <string name="news_widget_recommendation_category_label" msgid="3908242346768119070">"News for you"</string>
    <string name="social_and_entertainment_widget_recommendation_category_label" msgid="2923840997302308191">"Your chill zone"</string>
    <string name="fitness_widget_recommendation_category_label" msgid="2657652999128882431">"Reach your fitness goals"</string>
    <string name="weather_widget_recommendation_category_label" msgid="6712678763480668598">"Stay ahead of the weather"</string>
    <string name="others_widget_recommendation_category_label" msgid="897876078077284733">"You might also like"</string>
    <string name="widget_picker_right_pane_accessibility_title" msgid="1673313931455067502">"<xliff:g id="SELECTED_HEADER">%1$s</xliff:g> widgets on right, search and options on left"</string>
    <string name="widgets_count" msgid="6467746476364652096">"{count,plural, =1{# widget}other{# widgets}}"</string>
    <string name="shortcuts_count" msgid="8471715556199592381">"{count,plural, =1{# shortcut}other{# shortcuts}}"</string>
    <string name="widgets_and_shortcuts_count" msgid="7209136747878365116">"<xliff:g id="WIDGETS_COUNT">%1$s</xliff:g>, <xliff:g id="SHORTCUTS_COUNT">%2$s</xliff:g>"</string>
    <string name="widget_button_text" msgid="2880537293434387943">"Widgets"</string>
    <string name="widgets_full_sheet_search_bar_hint" msgid="8484659090860596457">"Search"</string>
    <string name="widgets_full_sheet_cancel_button_description" msgid="5766167035728653605">"Clear text from search box"</string>
    <string name="no_widgets_available" msgid="4337693382501046170">"Widgets and shortcuts aren\'t available"</string>
    <string name="no_search_results" msgid="3787956167293097509">"No widgets or shortcuts found"</string>
    <string name="widgets_full_sheet_personal_tab" msgid="2743540105607120182">"Personal"</string>
    <string name="widgets_full_sheet_work_tab" msgid="3767150027110633765">"Work"</string>
    <string name="widget_category_conversations" msgid="8894438636213590446">"Conversations"</string>
    <string name="widget_category_note_taking" msgid="3469689394504266039">"Note-taking"</string>
    <string name="widget_education_header" msgid="4874760613775913787">"Useful info at your fingertips"</string>
    <string name="widget_education_content" msgid="1731667670753497052">"To get info without opening apps, you can add widgets to your home screen"</string>
    <string name="reconfigurable_widget_education_tip" msgid="6336962690888067057">"Tap to change widget settings"</string>
    <string name="widget_education_close_button" msgid="8676165703104836580">"OK"</string>
    <string name="widget_reconfigure_button_content_description" msgid="8811472721881205250">"Change widget settings"</string>
    <string name="all_apps_search_bar_hint" msgid="1390553134053255246">"Search apps"</string>
    <string name="all_apps_loading_message" msgid="5813968043155271636">"Loading apps…"</string>
    <string name="all_apps_no_search_results" msgid="3200346862396363786">"No apps found matching \'<xliff:g id="QUERY">%1$s</xliff:g>\'"</string>
    <string name="label_application" msgid="8531721983832654978">"App"</string>
    <string name="all_apps_label" msgid="5015784846527570951">"All apps"</string>
    <string name="notifications_header" msgid="1404149926117359025">"Notifications"</string>
    <string name="long_press_shortcut_to_add" msgid="5405328730817637737">"Touch &amp; hold to move a shortcut."</string>
    <string name="long_accessible_way_to_add_shortcut" msgid="2199537273817090740">"Double-tap &amp; hold to move a shortcut or use custom actions."</string>
    <string name="out_of_space" msgid="6455557115204099579">"No room on this home screen"</string>
    <string name="hotseat_out_of_space" msgid="7448809638125333693">"No more room in the Favourites tray"</string>
    <string name="all_apps_button_label" msgid="8130441508702294465">"Apps list"</string>
    <string name="all_apps_search_results" msgid="5889367432531296759">"Search results"</string>
    <string name="all_apps_button_personal_label" msgid="1315764287305224468">"Personal apps list"</string>
    <string name="all_apps_button_work_label" msgid="7270707118948892488">"Work apps list"</string>
    <string name="remove_drop_target_label" msgid="7812859488053230776">"Remove"</string>
    <string name="uninstall_drop_target_label" msgid="4722034217958379417">"Uninstall"</string>
    <string name="app_info_drop_target_label" msgid="692894985365717661">"App info"</string>
    <string name="install_private_system_shortcut_label" msgid="1616889277073184841">"Install in private"</string>
    <string name="install_drop_target_label" msgid="2539096853673231757">"Install"</string>
    <string name="dismiss_prediction_label" msgid="3357562989568808658">"Don\'t suggest app"</string>
    <string name="pin_prediction" msgid="4196423321649756498">"Pin prediction"</string>
    <string name="permlab_install_shortcut" msgid="5632423390354674437">"install shortcuts"</string>
    <string name="permdesc_install_shortcut" msgid="923466509822011139">"Allows an app to add shortcuts without user intervention."</string>
    <string name="permlab_read_settings" msgid="5136500343007704955">"read Home settings and shortcuts"</string>
    <string name="permdesc_read_settings" msgid="4208061150510996676">"Allows the app to read the settings and shortcuts in Home."</string>
    <string name="permlab_write_settings" msgid="4820028712156303762">"write Home settings and shortcuts"</string>
    <string name="permdesc_write_settings" msgid="726859348127868466">"Allows the app to change the settings and shortcuts in Home."</string>
    <string name="gadget_error_text" msgid="740356548025791839">"Can\'t load widget"</string>
    <string name="gadget_setup_text" msgid="8348374825537681407">"Widget settings"</string>
    <string name="gadget_complete_setup_text" msgid="309040266978007925">"Tap to finish setup"</string>
    <string name="uninstall_system_app_text" msgid="4172046090762920660">"This is a system app and can\'t be uninstalled."</string>
    <string name="folder_hint_text" msgid="5174843001373488816">"Edit Name"</string>
    <string name="disabled_app_label" msgid="6673129024321402780">"Disabled <xliff:g id="APP_NAME">%1$s</xliff:g>"</string>
    <string name="dotted_app_label" msgid="1865617679843363410">"{count,plural, =1{{app_name} has # notification}other{{app_name} has # notifications}}"</string>
    <string name="default_scroll_format" msgid="7475544710230993317">"Page %1$d of %2$d"</string>
    <string name="workspace_scroll_format" msgid="8458889198184077399">"Home screen %1$d of %2$d"</string>
    <string name="workspace_new_page" msgid="257366611030256142">"New home screen page"</string>
    <string name="folder_opened" msgid="94695026776264709">"Folder opened, <xliff:g id="WIDTH">%1$d</xliff:g> by <xliff:g id="HEIGHT">%2$d</xliff:g>"</string>
    <string name="folder_tap_to_close" msgid="4625795376335528256">"Tap to close folder"</string>
    <string name="folder_tap_to_rename" msgid="4017685068016979677">"Tap to save rename"</string>
    <string name="folder_closed" msgid="4100806530910930934">"Folder closed"</string>
    <string name="folder_renamed" msgid="1794088362165669656">"Folder renamed to <xliff:g id="NAME">%1$s</xliff:g>"</string>
    <string name="folder_name_format_exact" msgid="8626242716117004803">"Folder: <xliff:g id="NAME">%1$s</xliff:g>, <xliff:g id="SIZE">%2$d</xliff:g> items"</string>
    <string name="folder_name_format_overflow" msgid="4270108890534995199">"Folder: <xliff:g id="NAME">%1$s</xliff:g>, <xliff:g id="SIZE">%2$d</xliff:g> or more items"</string>
    <string name="app_pair_name_format" msgid="8134106404716224054">"App pair: <xliff:g id="APP1">%1$s</xliff:g> and <xliff:g id="APP2">%2$s</xliff:g>"</string>
    <string name="styles_wallpaper_button_text" msgid="8216961355289236794">"Wallpaper and style"</string>
    <string name="edit_home_screen" msgid="8947858375782098427">"Edit home screen"</string>
    <string name="settings_button_text" msgid="8873672322605444408">"Home settings"</string>
    <string name="msg_disabled_by_admin" msgid="6898038085516271325">"Disabled by your admin"</string>
    <string name="allow_rotation_title" msgid="7222049633713050106">"Allow home screen rotation"</string>
    <string name="allow_rotation_desc" msgid="8662546029078692509">"When phone is rotated"</string>
    <string name="notification_dots_title" msgid="9062440428204120317">"Notification dots"</string>
    <string name="notification_dots_desc_on" msgid="1679848116452218908">"On"</string>
    <string name="notification_dots_desc_off" msgid="1760796511504341095">"Off"</string>
    <string name="title_missing_notification_access" msgid="7503287056163941064">"Notification access needed"</string>
    <string name="msg_missing_notification_access" msgid="281113995110910548">"To show Notification Dots, turn on app notifications for <xliff:g id="NAME">%1$s</xliff:g>"</string>
    <string name="title_change_settings" msgid="1376365968844349552">"Change settings"</string>
    <string name="notification_dots_service_title" msgid="4284221181793592871">"Show notification dots"</string>
    <string name="developer_options_title" msgid="700788437593726194">"Developer options"</string>
    <string name="auto_add_shortcuts_label" msgid="4926805029653694105">"Add app icons to home screen"</string>
    <string name="auto_add_shortcuts_description" msgid="7117251166066978730">"For new apps"</string>
    <string name="package_state_unknown" msgid="7592128424511031410">"Unknown"</string>
    <string name="abandoned_clean_this" msgid="7610119707847920412">"Remove"</string>
    <string name="abandoned_search" msgid="891119232568284442">"Search"</string>
    <string name="abandoned_promises_title" msgid="7096178467971716750">"This app is not installed"</string>
    <string name="abandoned_promise_explanation" msgid="3990027586878167529">"The app for this icon isn\'t installed. You can remove it, or search for the app and install it manually."</string>
    <string name="app_installing_title" msgid="5864044122733792085">"<xliff:g id="NAME">%1$s</xliff:g> installing, <xliff:g id="PROGRESS">%2$s</xliff:g> complete"</string>
    <string name="app_downloading_title" msgid="8336702962104482644">"<xliff:g id="NAME">%1$s</xliff:g> downloading, <xliff:g id="PROGRESS">%2$s</xliff:g> complete"</string>
    <string name="app_waiting_download_title" msgid="7053938513995617849">"<xliff:g id="NAME">%1$s</xliff:g> waiting to install"</string>
    <string name="app_archived_title" msgid="9124290918876665128">"<xliff:g id="NAME">%1$s</xliff:g> is archived. Tap to download."</string>
    <string name="dialog_update_title" msgid="114234265740994042">"App update required"</string>
    <string name="dialog_update_message" msgid="4176784553982226114">"The app for this icon isn\'t updated. You can update manually to re-enable this shortcut or remove the icon."</string>
    <string name="dialog_update" msgid="2178028071796141234">"Update"</string>
    <string name="dialog_remove" msgid="6510806469849709407">"Remove"</string>
    <string name="widgets_list" msgid="796804551140113767">"Widgets list"</string>
    <string name="widgets_list_closed" msgid="6141506579418771922">"Widgets list closed"</string>
    <string name="action_add_to_workspace" msgid="215894119683164916">"Add to home screen"</string>
    <string name="action_move_here" msgid="2170188780612570250">"Move item here"</string>
    <string name="item_added_to_workspace" msgid="4211073925752213539">"Item added to home screen"</string>
    <string name="item_removed" msgid="851119963877842327">"Item removed"</string>
    <string name="undo" msgid="4151576204245173321">"Undo"</string>
    <string name="action_move" msgid="4339390619886385032">"Move item"</string>
    <string name="move_to_empty_cell_description" msgid="5254852678218206889">"Move to row <xliff:g id="NUMBER_0">%1$s</xliff:g> column <xliff:g id="NUMBER_1">%2$s</xliff:g> in <xliff:g id="STRING">%3$s</xliff:g>"</string>
    <string name="move_to_position" msgid="6750008980455459790">"Move to position <xliff:g id="NUMBER">%1$s</xliff:g>"</string>
    <string name="move_to_hotseat_position" msgid="6295412897075147808">"Move to favourites position <xliff:g id="NUMBER">%1$s</xliff:g>"</string>
    <string name="item_moved" msgid="4606538322571412879">"Item moved"</string>
    <string name="add_to_folder" msgid="9040534766770853243">"Add to folder: <xliff:g id="NAME">%1$s</xliff:g>"</string>
    <string name="add_to_folder_with_app" msgid="4534929978967147231">"Add to folder with <xliff:g id="NAME">%1$s</xliff:g>"</string>
    <string name="added_to_folder" msgid="4793259502305558003">"Item added to folder"</string>
    <string name="create_folder_with" msgid="4050141361160214248">"Create folder with: <xliff:g id="NAME">%1$s</xliff:g>"</string>
    <string name="folder_created" msgid="6409794597405184510">"Folder created"</string>
    <string name="action_move_to_workspace" msgid="39528912300293768">"Move to home screen"</string>
    <string name="action_resize" msgid="1802976324781771067">"Re-size"</string>
    <string name="action_increase_width" msgid="8773715375078513326">"Increase width"</string>
    <string name="action_increase_height" msgid="459390020612501122">"Increase height"</string>
    <string name="action_decrease_width" msgid="1374549771083094654">"Decrease width"</string>
    <string name="action_decrease_height" msgid="282377193880900022">"Decrease height"</string>
    <string name="widget_resized" msgid="9130327887929620">"Widget re-sized to width <xliff:g id="NUMBER_0">%1$s</xliff:g> height <xliff:g id="NUMBER_1">%2$s</xliff:g>"</string>
    <string name="action_deep_shortcut" msgid="2864038805849372848">"Short cuts"</string>
    <string name="action_dismiss_notification" msgid="5909461085055959187">"Dismiss"</string>
    <string name="accessibility_close" msgid="2277148124685870734">"Close"</string>
    <string name="all_apps_personal_tab" msgid="4190252696685155002">"Personal"</string>
    <string name="all_apps_work_tab" msgid="4884822796154055118">"Work"</string>
    <string name="work_profile_toggle_label" msgid="3081029915775481146">"Work profile"</string>
    <string name="work_profile_edu_work_apps" msgid="7895468576497746520">"Work apps are badged and visible to your IT admin"</string>
    <string name="work_profile_edu_accept" msgid="6069788082535149071">"OK"</string>
    <string name="work_apps_paused_title" msgid="3040901117349444598">"Work apps are paused"</string>
    <string name="work_apps_paused_info_body" msgid="1687828929959237477">"You won’t receive notifications from your work apps"</string>
    <string name="work_apps_paused_body" msgid="261634750995824906">"Your work apps can’t send you notifications, use your battery or access your location"</string>
    <string name="work_apps_paused_telephony_unavailable_body" msgid="8358872357502756790">"You won’t receive phone calls, text messages or notifications from your work apps"</string>
    <string name="work_apps_paused_edu_banner" msgid="8872412121608402058">"Work apps are badged and visible to your IT admin"</string>
    <string name="work_apps_paused_edu_accept" msgid="6377476824357318532">"OK"</string>
    <string name="work_apps_pause_btn_text" msgid="4669288269140620646">"Pause work apps"</string>
    <string name="work_apps_enable_btn_text" msgid="1736198302467317371">"Unpause"</string>
    <string name="developer_options_filter_hint" msgid="5896817443635989056">"Filter"</string>
    <string name="remote_action_failed" msgid="1383965239183576790">"Failed: <xliff:g id="WHAT">%1$s</xliff:g>"</string>
    <string name="private_space_label" msgid="2359721649407947001">"Private space"</string>
    <string name="private_space_secondary_label" msgid="611902414159280263">"Keep private apps locked and hidden"</string>
    <string name="ps_container_title" msgid="4391796149519594205">"Private"</string>
    <string name="ps_container_settings" msgid="6059734123353320479">"Private Space Settings"</string>
    <string name="ps_container_lock_unlock_button" msgid="7605602332253423755">"Lock/Unlock Private Space"</string>
    <string name="ps_container_lock_title" msgid="2640257399982364682">"Lock"</string>
    <string name="ps_container_transition" msgid="8667331812048014412">"Private Space transitioning"</string>
    <string name="ps_add_button_label" msgid="8611055839242385935">"Install apps"</string>
    <string name="ps_add_button_content_description" msgid="3254274107740952556">"Install apps to private space"</string>
    <string name="bubble_bar_overflow_description" msgid="7410995531938041192">"Overflow"</string>
</resources><|MERGE_RESOLUTION|>--- conflicted
+++ resolved
@@ -33,10 +33,7 @@
     <string name="app_pair_default_title" msgid="4045241727446873529">"<xliff:g id="APP1">%1$s</xliff:g> | <xliff:g id="APP2">%2$s</xliff:g>"</string>
     <string name="app_pair_unlaunchable_at_screen_size" msgid="3446551575502685376">"This app pair isn\'t supported on this device"</string>
     <string name="app_pair_needs_unfold" msgid="4588897528143807002">"Unfold device to use this app pair"</string>
-<<<<<<< HEAD
-=======
     <string name="app_pair_not_available" msgid="3556767440808032031">"App pair isn\'t available"</string>
->>>>>>> 4f1e8802
     <string name="long_press_widget_to_add" msgid="3587712543577675817">"Touch and hold to move a widget."</string>
     <string name="long_accessible_way_to_add" msgid="2733588281439571974">"Double-tap &amp; hold to move a widget or use custom actions."</string>
     <string name="widget_dims_format" msgid="2370757736025621599">"%1$d × %2$d"</string>
