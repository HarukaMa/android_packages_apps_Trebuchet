<?xml version="1.0" encoding="UTF-8"?>
<!-- 
/*
* Copyright (C) 2008 The Android Open Source Project
*
* Licensed under the Apache License, Version 2.0 (the "License");
* you may not use this file except in compliance with the License.
* You may obtain a copy of the License at
*
*      http://www.apache.org/licenses/LICENSE-2.0
*
* Unless required by applicable law or agreed to in writing, software
* distributed under the License is distributed on an "AS IS" BASIS,
* WITHOUT WARRANTIES OR CONDITIONS OF ANY KIND, either express or implied.
* See the License for the specific language governing permissions and
* limitations under the License.
*/
 -->

<resources xmlns:android="http://schemas.android.com/apk/res/android"
    xmlns:xliff="urn:oasis:names:tc:xliff:document:1.2">
    <string name="app_name" msgid="649227358658669779">"Launcher3"</string>
    <string name="work_folder_name" msgid="3753320833950115786">"दफ़्तर"</string>
    <string name="activity_not_found" msgid="8071924732094499514">"ऐप्‍लिकेशन इंस्‍टॉल नहीं है."</string>
    <string name="activity_not_available" msgid="7456344436509528827">"ऐप्लिकेशन उपलब्ध नहीं है"</string>
    <string name="safemode_shortcut_error" msgid="9160126848219158407">"डाउनलोड किए गए ऐप्लिकेशन सुरक्षित मोड में अक्षम है"</string>
    <string name="safemode_widget_error" msgid="4863470563535682004">"विजेट सुरक्षित मोड में अक्षम हैं"</string>
    <string name="shortcut_not_available" msgid="2536503539825726397">"शॉर्टकट उपलब्ध नहीं है"</string>
    <string name="home_screen" msgid="5629429142036709174">"होम स्क्रीन"</string>
    <string name="recent_task_option_split_screen" msgid="6690461455618725183">"स्प्लिट स्क्रीन"</string>
    <string name="split_app_info_accessibility" msgid="5475288491241414932">"%1$s के लिए ऐप्लिकेशन की जानकारी"</string>
    <string name="save_app_pair" msgid="5647523853662686243">"ऐप पेयर सेव करें"</string>
    <string name="app_pair_default_title" msgid="4045241727446873529">"<xliff:g id="APP1">%1$s</xliff:g> | <xliff:g id="APP2">%2$s</xliff:g>"</string>
    <string name="app_pair_unlaunchable_at_screen_size" msgid="3446551575502685376">"साथ में इस्तेमाल किए जा सकने वाले ये ऐप्लिकेशन, इस डिवाइस पर काम नहीं कर सकते"</string>
    <string name="app_pair_needs_unfold" msgid="4588897528143807002">"साथ में इस्तेमाल किए जा सकने वाले ये ऐप्लिकेशन इस्तेमाल करने के लिए डिवाइस को अनफ़ोल्ड करें"</string>
<<<<<<< HEAD
=======
    <string name="app_pair_not_available" msgid="3556767440808032031">"साथ में इस्तेमाल किए जा सकने वाले ऐप्लिकेशन की सुविधा उपलब्ध नहीं है"</string>
>>>>>>> 4f1e8802
    <string name="long_press_widget_to_add" msgid="3587712543577675817">"किसी विजेट को एक से दूसरी जगह ले जाने के लिए, उसे दबाकर रखें."</string>
    <string name="long_accessible_way_to_add" msgid="2733588281439571974">"किसी विजेट को एक से दूसरी जगह ले जाने के लिए, उस पर दो बार टैप करके दबाकर रखें या पसंद के मुताबिक कार्रवाइयां इस्तेमाल करें."</string>
    <string name="widget_dims_format" msgid="2370757736025621599">"%1$d × %2$d"</string>
    <string name="widget_accessible_dims_format" msgid="3640149169885301790">"%1$d चौड़ाई गुणा %2$d ऊंचाई"</string>
    <string name="widget_preview_context_description" msgid="9045841361655787574">"<xliff:g id="WIDGET_NAME">%1$s</xliff:g> विजेट"</string>
    <string name="add_item_request_drag_hint" msgid="8730547755622776606">"विजेट को होम स्क्रीन पर इधर-उधर ले जाने के लिए, उसे दबाकर रखें"</string>
    <string name="add_to_home_screen" msgid="9168649446635919791">"होम स्क्रीन पर जोड़ें"</string>
    <string name="added_to_home_screen_accessibility_text" msgid="4451545765448884415">"<xliff:g id="WIDGET_NAME">%1$s</xliff:g> विजेट को होम स्क्रीन पर जोड़ा गया"</string>
    <string name="suggested_widgets_header_title" msgid="1844314680798145222">"सुझाव"</string>
    <string name="productivity_widget_recommendation_category_label" msgid="1722113555721820766">"रोज़ाना इस्तेमाल होने वाले ज़रूरी ऐप्लिकेशन"</string>
    <string name="news_widget_recommendation_category_label" msgid="3908242346768119070">"आपके लिए खबरें"</string>
    <string name="social_and_entertainment_widget_recommendation_category_label" msgid="2923840997302308191">"आपके मनोरंजन के लिए"</string>
    <string name="fitness_widget_recommendation_category_label" msgid="2657652999128882431">"फ़िटनेस के लक्ष्य हासिल करें"</string>
    <string name="weather_widget_recommendation_category_label" msgid="6712678763480668598">"मौसम की अप-टू-डेट जानकारी पाएं"</string>
    <string name="others_widget_recommendation_category_label" msgid="897876078077284733">"शायद आपको ये भी पसंद आएं"</string>
    <string name="widget_picker_right_pane_accessibility_title" msgid="1673313931455067502">"<xliff:g id="SELECTED_HEADER">%1$s</xliff:g> के विजेट दाईं ओर, खोज का विजेट और अन्य विकल्प बाईं ओर"</string>
    <string name="widgets_count" msgid="6467746476364652096">"{count,plural, =1{# विजेट}one{# विजेट}other{# विजेट}}"</string>
    <string name="shortcuts_count" msgid="8471715556199592381">"{count,plural, =1{# शॉर्टकट}one{# शॉर्टकट}other{# शॉर्टकट}}"</string>
    <string name="widgets_and_shortcuts_count" msgid="7209136747878365116">"<xliff:g id="WIDGETS_COUNT">%1$s</xliff:g>, <xliff:g id="SHORTCUTS_COUNT">%2$s</xliff:g>"</string>
    <string name="widget_button_text" msgid="2880537293434387943">"विजेट"</string>
    <string name="widgets_full_sheet_search_bar_hint" msgid="8484659090860596457">"खोजें"</string>
    <string name="widgets_full_sheet_cancel_button_description" msgid="5766167035728653605">"खोज बॉक्स से टेक्स्ट हटाएं"</string>
    <string name="no_widgets_available" msgid="4337693382501046170">"विजेट और शॉर्टकट उपलब्ध नहीं हैं"</string>
    <string name="no_search_results" msgid="3787956167293097509">"कोई विजेट या शॉर्टकट नहीं मिला"</string>
    <string name="widgets_full_sheet_personal_tab" msgid="2743540105607120182">"निजी विजेट"</string>
    <string name="widgets_full_sheet_work_tab" msgid="3767150027110633765">"वर्क विजेट"</string>
    <string name="widget_category_conversations" msgid="8894438636213590446">"बातचीत"</string>
    <string name="widget_category_note_taking" msgid="3469689394504266039">"नोट बनाने से जुड़े विजेट"</string>
    <string name="widget_education_header" msgid="4874760613775913787">"काम की जानकारी आसानी से पाएं"</string>
    <string name="widget_education_content" msgid="1731667670753497052">"ऐप्लिकेशन को खोले बिना उनकी जानकारी पाने के लिए, होम स्क्रीन पर विजेट जोड़े जा सकते हैं"</string>
    <string name="reconfigurable_widget_education_tip" msgid="6336962690888067057">"विजेट की सेटिंग में बदलाव करने के लिए टैप करें"</string>
    <string name="widget_education_close_button" msgid="8676165703104836580">"ठीक है"</string>
    <string name="widget_reconfigure_button_content_description" msgid="8811472721881205250">"विजेट की सेटिंग में बदलाव करें"</string>
    <string name="all_apps_search_bar_hint" msgid="1390553134053255246">"ऐप्लिकेशन खोजें"</string>
    <string name="all_apps_loading_message" msgid="5813968043155271636">"ऐप्लिकेशन लोड हो रहे हैं…"</string>
    <string name="all_apps_no_search_results" msgid="3200346862396363786">"\"<xliff:g id="QUERY">%1$s</xliff:g>\" से मिलता-जुलता कोई ऐप्लिकेशन नहीं मिला"</string>
    <string name="label_application" msgid="8531721983832654978">"ऐप्लिकेशन"</string>
    <string name="all_apps_label" msgid="5015784846527570951">"सभी ऐप्लिकेशन"</string>
    <string name="notifications_header" msgid="1404149926117359025">"सूचनाएं"</string>
    <string name="long_press_shortcut_to_add" msgid="5405328730817637737">"किसी शॉर्टकट को एक से दूसरी जगह ले जाने के लिए, उसे दबाकर रखें."</string>
    <string name="long_accessible_way_to_add_shortcut" msgid="2199537273817090740">"किसी शॉर्टकट को एक से दूसरी जगह ले जाने के लिए, उस पर दो बार टैप करके दबाकर रखें या पसंद के मुताबिक कार्रवाइयां इस्तेमाल करें."</string>
    <string name="out_of_space" msgid="6455557115204099579">"इस होम स्क्रीन पर जगह खाली नहीं है"</string>
    <string name="hotseat_out_of_space" msgid="7448809638125333693">"पसंदीदा ट्रे में और जगह नहीं है"</string>
    <string name="all_apps_button_label" msgid="8130441508702294465">"ऐप्लिकेशन सूची"</string>
    <string name="all_apps_search_results" msgid="5889367432531296759">"खोज के नतीजे"</string>
    <string name="all_apps_button_personal_label" msgid="1315764287305224468">"निजी ऐप्लिकेशन की सूची"</string>
    <string name="all_apps_button_work_label" msgid="7270707118948892488">"काम से जुड़े ऐप्लिकेशन की सूची"</string>
    <string name="remove_drop_target_label" msgid="7812859488053230776">"हटाएं"</string>
    <string name="uninstall_drop_target_label" msgid="4722034217958379417">"अनइंस्टॉल करें"</string>
    <string name="app_info_drop_target_label" msgid="692894985365717661">"ऐप्लिकेशन की जानकारी"</string>
    <string name="install_private_system_shortcut_label" msgid="1616889277073184841">"निजी तौर पर इंस्टॉल करें"</string>
    <string name="install_drop_target_label" msgid="2539096853673231757">"इंस्‍टॉल करें"</string>
    <string name="dismiss_prediction_label" msgid="3357562989568808658">"ऐप्लिकेशन का सुझाव न दें"</string>
    <string name="pin_prediction" msgid="4196423321649756498">"सुझाए गए ऐप्लिकेशन को पिन करें"</string>
    <string name="permlab_install_shortcut" msgid="5632423390354674437">"शॉर्टकट इंस्‍टॉल करें"</string>
    <string name="permdesc_install_shortcut" msgid="923466509822011139">"ऐप को उपयोगकर्ता के हस्‍तक्षेप के बिना शॉर्टकट जोड़ने देती है."</string>
    <string name="permlab_read_settings" msgid="5136500343007704955">"होम स्क्रीन की सेटिंग और शॉर्टकट पढ़ने की अनुमति"</string>
    <string name="permdesc_read_settings" msgid="4208061150510996676">"इससे ऐप्लिकेशन, होम स्क्रीन की सेटिंग और शॉर्टकट पढ़ पाएगा."</string>
    <string name="permlab_write_settings" msgid="4820028712156303762">"होम स्क्रीन की सेटिंग और शॉर्टकट में बदलाव करने की अनुमति"</string>
    <string name="permdesc_write_settings" msgid="726859348127868466">"इससे ऐप्लिकेशन, होम स्क्रीन की सेटिंग और शॉर्टकट बदल पाएगा."</string>
    <string name="gadget_error_text" msgid="740356548025791839">"विजेट को लोड नहीं किया जा सका"</string>
    <string name="gadget_setup_text" msgid="8348374825537681407">"विजेट की सेटिंग"</string>
    <string name="gadget_complete_setup_text" msgid="309040266978007925">"सेट अप पूरा करने के लिए टैप करें"</string>
    <string name="uninstall_system_app_text" msgid="4172046090762920660">"यह एक सिस्टम ऐप्लिकेशन है और इसे अनइंस्टॉल नहीं किया जा सकता."</string>
    <string name="folder_hint_text" msgid="5174843001373488816">"नाम में बदलाव करें"</string>
    <string name="disabled_app_label" msgid="6673129024321402780">"<xliff:g id="APP_NAME">%1$s</xliff:g> अक्षम है"</string>
    <string name="dotted_app_label" msgid="1865617679843363410">"{count,plural, =1{{app_name} से जुड़ी # सूचना है}one{{app_name} से जुड़ी # सूचना है}other{{app_name} से जुड़ी # सूचनाएं हैं}}"</string>
    <string name="default_scroll_format" msgid="7475544710230993317">"पेज %2$d में से %1$d"</string>
    <string name="workspace_scroll_format" msgid="8458889198184077399">"होम स्क्रीन %2$d में से %1$d"</string>
    <string name="workspace_new_page" msgid="257366611030256142">"नया होम स्‍क्रीन पेज"</string>
    <string name="folder_opened" msgid="94695026776264709">"फ़ोल्डर खोला गया, <xliff:g id="WIDTH">%1$d</xliff:g> गुणा <xliff:g id="HEIGHT">%2$d</xliff:g>"</string>
    <string name="folder_tap_to_close" msgid="4625795376335528256">"फ़ोल्डर बंद करने के लिए टैप करें"</string>
    <string name="folder_tap_to_rename" msgid="4017685068016979677">"नाम बदलना सहेजने के लिए टैप करें"</string>
    <string name="folder_closed" msgid="4100806530910930934">"फ़ोल्डर बंद किया गया"</string>
    <string name="folder_renamed" msgid="1794088362165669656">"फ़ोल्डर का नाम बदलकर <xliff:g id="NAME">%1$s</xliff:g> किया गया"</string>
    <string name="folder_name_format_exact" msgid="8626242716117004803">"फ़ोल्डर: <xliff:g id="NAME">%1$s</xliff:g>, <xliff:g id="SIZE">%2$d</xliff:g> आइटम"</string>
    <string name="folder_name_format_overflow" msgid="4270108890534995199">"फ़ोल्डर: <xliff:g id="NAME">%1$s</xliff:g>, <xliff:g id="SIZE">%2$d</xliff:g> या इससे ज़्यादा आइटम"</string>
    <string name="app_pair_name_format" msgid="8134106404716224054">"साथ में इस्तेमाल किए जा सकने वाले ऐप्लिकेशन: <xliff:g id="APP1">%1$s</xliff:g> और <xliff:g id="APP2">%2$s</xliff:g>"</string>
    <string name="styles_wallpaper_button_text" msgid="8216961355289236794">"वॉलपेपर और स्टाइल"</string>
    <string name="edit_home_screen" msgid="8947858375782098427">"होम स्क्रीन में बदलाव करें"</string>
    <string name="settings_button_text" msgid="8873672322605444408">"होम स्क्रीन की सेटिंग"</string>
    <string name="msg_disabled_by_admin" msgid="6898038085516271325">"आपके एडमिन ने बंद किया हुआ है"</string>
    <string name="allow_rotation_title" msgid="7222049633713050106">"होम स्क्रीन घुमाने की अनुमति दें"</string>
    <string name="allow_rotation_desc" msgid="8662546029078692509">"फ़ोन घुुमाए जाने पर"</string>
    <string name="notification_dots_title" msgid="9062440428204120317">"सूचनाएं बताने वाला डॉट"</string>
    <string name="notification_dots_desc_on" msgid="1679848116452218908">"चालू है"</string>
    <string name="notification_dots_desc_off" msgid="1760796511504341095">"चालू"</string>
    <string name="title_missing_notification_access" msgid="7503287056163941064">"सूचना के ऐक्सेस की ज़रूरत है"</string>
    <string name="msg_missing_notification_access" msgid="281113995110910548">"सूचना बिंदु दिखाने के लिए, <xliff:g id="NAME">%1$s</xliff:g> के ऐप्लिकेशन सूचना चालू करें"</string>
    <string name="title_change_settings" msgid="1376365968844349552">"सेटिंग बदलें"</string>
    <string name="notification_dots_service_title" msgid="4284221181793592871">"सूचनाएं बताने वाले डॉट दिखाएं"</string>
    <string name="developer_options_title" msgid="700788437593726194">"डेवलपर के लिए सेटिंग और टूल"</string>
    <string name="auto_add_shortcuts_label" msgid="4926805029653694105">"होम स्क्रीन पर ऐप्लिकेशन के आइकॉन जोड़ें"</string>
    <string name="auto_add_shortcuts_description" msgid="7117251166066978730">"नए ऐप्लिकेशन के लिए"</string>
    <string name="package_state_unknown" msgid="7592128424511031410">"अज्ञात"</string>
    <string name="abandoned_clean_this" msgid="7610119707847920412">"निकालें"</string>
    <string name="abandoned_search" msgid="891119232568284442">"खोजें"</string>
    <string name="abandoned_promises_title" msgid="7096178467971716750">"यह ऐप्लिकेशन इंस्टॉल नहीं है"</string>
    <string name="abandoned_promise_explanation" msgid="3990027586878167529">"इस आइकॉन का ऐप इंस्टॉल नहीं है. आप उसे निकाल सकते हैं या ऐप को खोज कर उसे मैन्युअल रूप से इंस्टॉल कर सकते हैं."</string>
    <string name="app_installing_title" msgid="5864044122733792085">"<xliff:g id="NAME">%1$s</xliff:g> इंस्टॉल किया जा रहा है, <xliff:g id="PROGRESS">%2$s</xliff:g> पूरा हो गया"</string>
    <string name="app_downloading_title" msgid="8336702962104482644">"<xliff:g id="NAME">%1$s</xliff:g> डाउनलोड हो रहा है, <xliff:g id="PROGRESS">%2$s</xliff:g> पूरी हुई"</string>
    <string name="app_waiting_download_title" msgid="7053938513995617849">"<xliff:g id="NAME">%1$s</xliff:g> के इंस्टॉल होने की प्रतीक्षा की जा रही है"</string>
    <string name="app_archived_title" msgid="9124290918876665128">"<xliff:g id="NAME">%1$s</xliff:g> को संग्रहित किया गया. डाउनलोड करने के लिए टैप करें."</string>
    <string name="dialog_update_title" msgid="114234265740994042">"ऐप्लिकेशन को अपडेट करना ज़रूरी है"</string>
    <string name="dialog_update_message" msgid="4176784553982226114">"इस आइकॉन का ऐप्लिकेशन अपडेट नहीं है. इस शॉर्टकट को फिर से चालू करने या आइकॉन को हटाने के लिए, ऐप्लिकेशन को मैन्युअल रूप से अपडेट किया जा सकता है."</string>
    <string name="dialog_update" msgid="2178028071796141234">"अपडेट करें"</string>
    <string name="dialog_remove" msgid="6510806469849709407">"हटाएं"</string>
    <string name="widgets_list" msgid="796804551140113767">"विजेट की सूची"</string>
    <string name="widgets_list_closed" msgid="6141506579418771922">"विजेट की सूची बंद हो गई है"</string>
    <string name="action_add_to_workspace" msgid="215894119683164916">"होम स्क्रीन पर जोड़ें"</string>
    <string name="action_move_here" msgid="2170188780612570250">"आइटम यहां ले जाएं"</string>
    <string name="item_added_to_workspace" msgid="4211073925752213539">"होम स्क्रीन में आइटम जोड़ा गया"</string>
    <string name="item_removed" msgid="851119963877842327">"आइटम हटाया गया"</string>
    <string name="undo" msgid="4151576204245173321">"पहले जैसा करें"</string>
    <string name="action_move" msgid="4339390619886385032">"आइटम ले जाएं"</string>
    <string name="move_to_empty_cell_description" msgid="5254852678218206889">"<xliff:g id="STRING">%3$s</xliff:g> में, पंक्ति <xliff:g id="NUMBER_0">%1$s</xliff:g> कॉलम <xliff:g id="NUMBER_1">%2$s</xliff:g> पर जाएं"</string>
    <string name="move_to_position" msgid="6750008980455459790">"<xliff:g id="NUMBER">%1$s</xliff:g> स्थिति पर ले जाएं"</string>
    <string name="move_to_hotseat_position" msgid="6295412897075147808">"<xliff:g id="NUMBER">%1$s</xliff:g> की पसंदीदा स्थिति पर ले जाएं"</string>
    <string name="item_moved" msgid="4606538322571412879">"आइटम ले जाया गया"</string>
    <string name="add_to_folder" msgid="9040534766770853243">"फ़ोल्डर में जोड़ें: <xliff:g id="NAME">%1$s</xliff:g>"</string>
    <string name="add_to_folder_with_app" msgid="4534929978967147231">"<xliff:g id="NAME">%1$s</xliff:g> के साथ फ़ोल्डर में जोड़ें"</string>
    <string name="added_to_folder" msgid="4793259502305558003">"आइटम फ़ोल्डर में जोड़ा गया"</string>
    <string name="create_folder_with" msgid="4050141361160214248">"इसके साथ फ़ोल्डर बनाएं: <xliff:g id="NAME">%1$s</xliff:g>"</string>
    <string name="folder_created" msgid="6409794597405184510">"फ़ोल्डर बनाया गया"</string>
    <string name="action_move_to_workspace" msgid="39528912300293768">"होम स्क्रीन पर ले जाएं"</string>
    <string name="action_resize" msgid="1802976324781771067">"आकार बदलें"</string>
    <string name="action_increase_width" msgid="8773715375078513326">"चौड़ाई बढ़ाएं"</string>
    <string name="action_increase_height" msgid="459390020612501122">"ऊंचाई बढ़ाएं"</string>
    <string name="action_decrease_width" msgid="1374549771083094654">"चौड़ाई घटाएं"</string>
    <string name="action_decrease_height" msgid="282377193880900022">"ऊंचाई घटाएं"</string>
    <string name="widget_resized" msgid="9130327887929620">"विजेट का आकार बदलकर उसकी चौड़ाई <xliff:g id="NUMBER_0">%1$s</xliff:g> और ऊंचाई <xliff:g id="NUMBER_1">%2$s</xliff:g> कर दी गई"</string>
    <string name="action_deep_shortcut" msgid="2864038805849372848">"शॉर्टकट"</string>
    <string name="action_dismiss_notification" msgid="5909461085055959187">"खारिज करें"</string>
    <string name="accessibility_close" msgid="2277148124685870734">"बंद करें"</string>
    <string name="all_apps_personal_tab" msgid="4190252696685155002">"निजी ऐप्लिकेशन"</string>
    <string name="all_apps_work_tab" msgid="4884822796154055118">"वर्क ऐप्लिकेशन"</string>
    <string name="work_profile_toggle_label" msgid="3081029915775481146">"वर्क प्रोफ़ाइल"</string>
    <string name="work_profile_edu_work_apps" msgid="7895468576497746520">"वर्क ऐप्लिकेशन बैज किए गए हैं. आईटी एडमिन इन्हें देख सकता है"</string>
    <string name="work_profile_edu_accept" msgid="6069788082535149071">"ठीक है"</string>
    <string name="work_apps_paused_title" msgid="3040901117349444598">"वर्क ऐप्लिकेशन रोके गए"</string>
    <string name="work_apps_paused_info_body" msgid="1687828929959237477">"आपको वर्क ऐप्लिकेशन से सूचनाएं नहीं मिलेंगी"</string>
    <string name="work_apps_paused_body" msgid="261634750995824906">"आपके वर्क ऐप्लिकेशन, आपको सूचनाएं नहीं भेज सकते. साथ ही, आपकी बैटरी का इस्तेमाल या आपकी जगह की जानकारी को ऐक्सेस भी नहीं कर सकते"</string>
    <string name="work_apps_paused_telephony_unavailable_body" msgid="8358872357502756790">"आपको वर्क ऐप्लिकेशन से फ़ोन कॉल, टेक्स्ट मैसेज या सूचनाएं नहीं मिलेंगी"</string>
    <string name="work_apps_paused_edu_banner" msgid="8872412121608402058">"ऑफ़िस के काम से जुड़े ऐप्लिकेशन बैज किए गए हैं और आईटी एडमिन को दिख रहे हैं"</string>
    <string name="work_apps_paused_edu_accept" msgid="6377476824357318532">"ठीक है"</string>
    <string name="work_apps_pause_btn_text" msgid="4669288269140620646">"वर्क ऐप्लिकेशन रोकें"</string>
    <string name="work_apps_enable_btn_text" msgid="1736198302467317371">"चालू करें"</string>
    <string name="developer_options_filter_hint" msgid="5896817443635989056">"फ़िल्टर"</string>
    <string name="remote_action_failed" msgid="1383965239183576790">"पूरा नहीं हुआ: <xliff:g id="WHAT">%1$s</xliff:g>"</string>
    <string name="private_space_label" msgid="2359721649407947001">"प्राइवेट स्पेस"</string>
    <string name="private_space_secondary_label" msgid="611902414159280263">"निजी ऐप्लिकेशन को लॉक करके और छिपाकर रखें"</string>
    <string name="ps_container_title" msgid="4391796149519594205">"निजी"</string>
    <string name="ps_container_settings" msgid="6059734123353320479">"प्राइवेट स्पेस सेटिंग"</string>
    <string name="ps_container_lock_unlock_button" msgid="7605602332253423755">"प्राइवेट स्पेस को लॉक करें/अनलॉक करें"</string>
    <string name="ps_container_lock_title" msgid="2640257399982364682">"लॉक"</string>
    <string name="ps_container_transition" msgid="8667331812048014412">"प्राइवेट स्पेस की सेटिंग में बदलाव किया जा रहा है"</string>
    <string name="ps_add_button_label" msgid="8611055839242385935">"ऐप्लिकेशन इंस्टॉल करें"</string>
    <string name="ps_add_button_content_description" msgid="3254274107740952556">"प्राइवेट स्पेस में ऐप्लिकेशन इंस्टॉल करें"</string>
    <string name="bubble_bar_overflow_description" msgid="7410995531938041192">"ओवरफ़्लो"</string>
</resources><|MERGE_RESOLUTION|>--- conflicted
+++ resolved
@@ -33,10 +33,7 @@
     <string name="app_pair_default_title" msgid="4045241727446873529">"<xliff:g id="APP1">%1$s</xliff:g> | <xliff:g id="APP2">%2$s</xliff:g>"</string>
     <string name="app_pair_unlaunchable_at_screen_size" msgid="3446551575502685376">"साथ में इस्तेमाल किए जा सकने वाले ये ऐप्लिकेशन, इस डिवाइस पर काम नहीं कर सकते"</string>
     <string name="app_pair_needs_unfold" msgid="4588897528143807002">"साथ में इस्तेमाल किए जा सकने वाले ये ऐप्लिकेशन इस्तेमाल करने के लिए डिवाइस को अनफ़ोल्ड करें"</string>
-<<<<<<< HEAD
-=======
     <string name="app_pair_not_available" msgid="3556767440808032031">"साथ में इस्तेमाल किए जा सकने वाले ऐप्लिकेशन की सुविधा उपलब्ध नहीं है"</string>
->>>>>>> 4f1e8802
     <string name="long_press_widget_to_add" msgid="3587712543577675817">"किसी विजेट को एक से दूसरी जगह ले जाने के लिए, उसे दबाकर रखें."</string>
     <string name="long_accessible_way_to_add" msgid="2733588281439571974">"किसी विजेट को एक से दूसरी जगह ले जाने के लिए, उस पर दो बार टैप करके दबाकर रखें या पसंद के मुताबिक कार्रवाइयां इस्तेमाल करें."</string>
     <string name="widget_dims_format" msgid="2370757736025621599">"%1$d × %2$d"</string>
