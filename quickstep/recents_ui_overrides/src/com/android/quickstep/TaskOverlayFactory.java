/*
 * Copyright (C) 2018 The Android Open Source Project
 *
 * Licensed under the Apache License, Version 2.0 (the "License");
 * you may not use this file except in compliance with the License.
 * You may obtain a copy of the License at
 *
 *      http://www.apache.org/licenses/LICENSE-2.0
 *
 * Unless required by applicable law or agreed to in writing, software
 * distributed under the License is distributed on an "AS IS" BASIS,
 * WITHOUT WARRANTIES OR CONDITIONS OF ANY KIND, either express or implied.
 * See the License for the specific language governing permissions and
 * limitations under the License.
 */

package com.android.quickstep;

import static android.view.Surface.ROTATION_0;

import static com.android.launcher3.util.MainThreadInitializedObject.forOverride;
import static com.android.quickstep.views.OverviewActionsView.DISABLED_NO_THUMBNAIL;
import static com.android.quickstep.views.OverviewActionsView.DISABLED_ROTATED;

import android.annotation.SuppressLint;
import android.content.Context;
import android.graphics.Insets;
import android.graphics.Matrix;
import android.graphics.Rect;
import android.os.Build;
import android.view.View;
import android.widget.Toast;

import androidx.annotation.RequiresApi;

import com.android.launcher3.BaseActivity;
import com.android.launcher3.BaseDraggingActivity;
import com.android.launcher3.R;
import com.android.launcher3.model.data.ItemInfo;
import com.android.launcher3.model.data.WorkspaceItemInfo;
import com.android.launcher3.popup.SystemShortcut;
import com.android.launcher3.util.MainThreadInitializedObject;
import com.android.launcher3.util.ResourceBasedOverride;
import com.android.quickstep.util.RecentsOrientedState;
import com.android.quickstep.views.OverviewActionsView;
import com.android.quickstep.views.TaskThumbnailView;
import com.android.quickstep.views.TaskView;
import com.android.systemui.plugins.OverscrollPlugin;
import com.android.systemui.shared.recents.model.Task;
import com.android.systemui.shared.recents.model.ThumbnailData;

import java.util.ArrayList;
import java.util.List;

/**
 * Factory class to create and add an overlays on the TaskView
 */
public class TaskOverlayFactory implements ResourceBasedOverride {

    public static List<SystemShortcut> getEnabledShortcuts(TaskView taskView) {
        final ArrayList<SystemShortcut> shortcuts = new ArrayList<>();
        final BaseDraggingActivity activity = BaseActivity.fromContext(taskView.getContext());
        for (TaskShortcutFactory menuOption : MENU_OPTIONS) {
            SystemShortcut shortcut = menuOption.getShortcut(activity, taskView);
            if (shortcut != null) {
                shortcuts.add(shortcut);
            }
        }
        RecentsOrientedState orientedState = taskView.getRecentsView().getPagedViewOrientedState();
        boolean canLauncherRotate = orientedState.canRecentsActivityRotate();
        boolean isInLandscape = orientedState.getTouchRotation() != ROTATION_0;

        // Add overview actions to the menu when in in-place rotate landscape mode.
        if (!canLauncherRotate && isInLandscape) {
            // Add screenshot action to task menu.
            SystemShortcut screenshotShortcut = TaskShortcutFactory.SCREENSHOT
                    .getShortcut(activity, taskView);
            if (screenshotShortcut != null) {
                shortcuts.add(screenshotShortcut);
            }

            // Add modal action only if display orientation is the same as the device orientation.
            if (orientedState.getDisplayRotation() == ROTATION_0) {
                SystemShortcut modalShortcut = TaskShortcutFactory.MODAL
                        .getShortcut(activity, taskView);
                if (modalShortcut != null) {
                    shortcuts.add(modalShortcut);
                }
            }
        }
        return shortcuts;
    }

    public static final MainThreadInitializedObject<TaskOverlayFactory> INSTANCE =
            forOverride(TaskOverlayFactory.class, R.string.task_overlay_factory_class);

    /**
     * @return a launcher-provided OverscrollPlugin if available, otherwise null
     */
    public OverscrollPlugin getLocalOverscrollPlugin() {
        return null;
    }

    public TaskOverlay createOverlay(TaskThumbnailView thumbnailView) {
        return new TaskOverlay(thumbnailView);
    }

    /** Note that these will be shown in order from top to bottom, if available for the task. */
    private static final TaskShortcutFactory[] MENU_OPTIONS = new TaskShortcutFactory[]{
            TaskShortcutFactory.APP_INFO,
            TaskShortcutFactory.SPLIT_SCREEN,
            TaskShortcutFactory.PIN,
            TaskShortcutFactory.INSTALL,
            TaskShortcutFactory.FREE_FORM,
            TaskShortcutFactory.WELLBEING
    };

    /**
     * Overlay on each task handling Overview Action Buttons.
     */
    public static class TaskOverlay<T extends OverviewActionsView> {

        private final Context mApplicationContext;
        protected final TaskThumbnailView mThumbnailView;

        private T mActionsView;
        private ImageActionsApi mImageApi;
        private boolean mIsAllowedByPolicy;

        protected TaskOverlay(TaskThumbnailView taskThumbnailView) {
            mApplicationContext = taskThumbnailView.getContext().getApplicationContext();
            mThumbnailView = taskThumbnailView;
            mImageApi = new ImageActionsApi(
                mApplicationContext, mThumbnailView::getThumbnail);
        }

        protected T getActionsView() {
            if (mActionsView == null) {
                mActionsView = BaseActivity.fromContext(mThumbnailView.getContext()).findViewById(
                        R.id.overview_actions_view);
            }
            return mActionsView;
        }

        /**
         * Called when the current task is interactive for the user
         */
        public void initOverlay(Task task, ThumbnailData thumbnail, Matrix matrix,
                boolean rotated) {
<<<<<<< HEAD
            final boolean isAllowedByPolicy = thumbnail.isRealSnapshot;

            getActionsView().updateDisabledFlags(DISABLED_ROTATED, rotated);

            getActionsView().setCallbacks(new OverlayUICallbacks() {
                @Override
                public void onShare() {
                    if (isAllowedByPolicy) {
                        mImageApi.startShareActivity();
                    } else {
                        showBlockedByPolicyMessage();
=======
            getActionsView().updateDisabledFlags(DISABLED_NO_THUMBNAIL, thumbnail == null);

            if (thumbnail != null) {
                getActionsView().updateDisabledFlags(DISABLED_ROTATED, rotated);
                final boolean isAllowedByPolicy = thumbnail.isRealSnapshot;

                getActionsView().setCallbacks(new OverlayUICallbacks() {
                    @Override
                    public void onShare() {
                        if (isAllowedByPolicy) {
                            mImageApi.startShareActivity();
                        } else {
                            showBlockedByPolicyMessage();
                        }
>>>>>>> f9db9d32
                    }

                    @SuppressLint("NewApi")
                    @Override
                    public void onScreenshot() {
                        saveScreenshot(task);
                    }
                });
            }
        }

        /**
         * Called to save screenshot of the task thumbnail.
         */
        @SuppressLint("NewApi")
        private void saveScreenshot(Task task) {
            if (mThumbnailView.isRealSnapshot()) {
                mImageApi.saveScreenshot(mThumbnailView.getThumbnail(),
                        getTaskSnapshotBounds(), getTaskSnapshotInsets(), task.key);
            } else {
                showBlockedByPolicyMessage();
            }
        }

        /**
         * Called when the overlay is no longer used.
         */
        public void reset() {
        }

        /**
         * Called when the system wants to reset the modal visuals.
         */
        public void resetModalVisuals() {
        }

        /**
         * Gets the modal state system shortcut.
         */
        public SystemShortcut getModalStateSystemShortcut(WorkspaceItemInfo itemInfo) {
            return null;
        }

        /**
         * Gets the system shortcut for the screenshot that will be added to the task menu.
         */
        public SystemShortcut getScreenshotShortcut(BaseDraggingActivity activity,
                ItemInfo iteminfo) {
            return new ScreenshotSystemShortcut(activity, iteminfo);
        }
        /**
         * Gets the task snapshot as it is displayed on the screen.
         *
         * @return the bounds of the snapshot in screen coordinates.
         */
        public Rect getTaskSnapshotBounds() {
            int[] location = new int[2];
            mThumbnailView.getLocationOnScreen(location);

            return new Rect(location[0], location[1], mThumbnailView.getWidth() + location[0],
                    mThumbnailView.getHeight() + location[1]);
        }

        /**
         * Gets the insets that the snapshot is drawn with.
         *
         * @return the insets in screen coordinates.
         */
        @RequiresApi(api = Build.VERSION_CODES.Q)
        public Insets getTaskSnapshotInsets() {
            return mThumbnailView.getScaledInsets();
        }

        private void showBlockedByPolicyMessage() {
            Toast.makeText(
                    mThumbnailView.getContext(),
                    R.string.blocked_by_policy,
                    Toast.LENGTH_LONG).show();
        }

        private class ScreenshotSystemShortcut extends SystemShortcut {

            private final BaseDraggingActivity mActivity;

            ScreenshotSystemShortcut(BaseDraggingActivity activity, ItemInfo itemInfo) {
                super(R.drawable.ic_screenshot, R.string.action_screenshot, activity, itemInfo);
                mActivity = activity;
            }

            @Override
            public void onClick(View view) {
                saveScreenshot(mThumbnailView.getTaskView().getTask());
                dismissTaskMenuView(mActivity);
            }
        }
    }

    /**
     * Callbacks the Ui can generate. This is the only way for a Ui to call methods on the
     * controller.
     */
    public interface OverlayUICallbacks {
        /** User has indicated they want to share the current task. */
        void onShare();

        /** User has indicated they want to screenshot the current task. */
        void onScreenshot();
    }
}<|MERGE_RESOLUTION|>--- conflicted
+++ resolved
@@ -147,19 +147,6 @@
          */
         public void initOverlay(Task task, ThumbnailData thumbnail, Matrix matrix,
                 boolean rotated) {
-<<<<<<< HEAD
-            final boolean isAllowedByPolicy = thumbnail.isRealSnapshot;
-
-            getActionsView().updateDisabledFlags(DISABLED_ROTATED, rotated);
-
-            getActionsView().setCallbacks(new OverlayUICallbacks() {
-                @Override
-                public void onShare() {
-                    if (isAllowedByPolicy) {
-                        mImageApi.startShareActivity();
-                    } else {
-                        showBlockedByPolicyMessage();
-=======
             getActionsView().updateDisabledFlags(DISABLED_NO_THUMBNAIL, thumbnail == null);
 
             if (thumbnail != null) {
@@ -174,7 +161,6 @@
                         } else {
                             showBlockedByPolicyMessage();
                         }
->>>>>>> f9db9d32
                     }
 
                     @SuppressLint("NewApi")
