--- conflicted
+++ resolved
@@ -2325,20 +2325,13 @@
             throw new IllegalStateException(msg);
         }
 
-<<<<<<< HEAD
+        if (child.getParent() instanceof ShortcutAndWidgetContainer) {
+            mDragSourceInternal = (ShortcutAndWidgetContainer) child.getParent();
+        }
+
         DragView dv = mDragController.startDrag(b, dragLayerX, dragLayerY, source,
                 (ItemInfo) dragObject, DragController.DRAG_ACTION_MOVE, dragVisualizeOffset,
                 dragRect, scale, accessible);
-        dv.setIntrinsicIconScaleFactor(source.getIntrinsicIconScaleFactor());
-
-=======
->>>>>>> 63aa4653
-        if (child.getParent() instanceof ShortcutAndWidgetContainer) {
-            mDragSourceInternal = (ShortcutAndWidgetContainer) child.getParent();
-        }
-
-        DragView dv = mDragController.startDrag(b, dragLayerX, dragLayerY, source, child.getTag(),
-                DragController.DRAG_ACTION_MOVE, dragVisualizeOffset, dragRect, scale, accessible);
         dv.setIntrinsicIconScaleFactor(source.getIntrinsicIconScaleFactor());
 
         b.recycle();
