--- conflicted
+++ resolved
@@ -832,15 +832,14 @@
         }
     }
 
-<<<<<<< HEAD
-    public static boolean isWorkspaceEditAllowed(Context context) {
-        SharedPreferences prefs = LauncherPrefs.getPrefs(context.getApplicationContext());
-        return !prefs.getBoolean(InvariantDeviceProfile.KEY_WORKSPACE_LOCK, false);
-=======
     /** Encapsulates two flag checks into a single one. */
     public static boolean enableSupportForArchiving() {
         return Flags.enableSupportForArchiving()
                 || getSystemProperty("pm.archiving.enabled", "false").equals("true");
->>>>>>> fb095226
+    }
+
+    public static boolean isWorkspaceEditAllowed(Context context) {
+        SharedPreferences prefs = LauncherPrefs.getPrefs(context.getApplicationContext());
+        return !prefs.getBoolean(InvariantDeviceProfile.KEY_WORKSPACE_LOCK, false);
     }
 }