--- conflicted
+++ resolved
@@ -461,13 +461,8 @@
                 LauncherAppState.getIDP(mContext).getDeviceProfile(mContext) : null;
 
             // All Apps action is unrelated to navbar unification, so we only need to check DP.
-<<<<<<< HEAD
-            mAllAppsActionManager.setTaskbarPresent(dp != null && dp.isTaskbarPresent);
-
-=======
             final boolean isLargeScreenTaskbar = dp != null && dp.isTaskbarPresent;
             mAllAppsActionManager.setTaskbarPresent(isLargeScreenTaskbar);
->>>>>>> 4f1e8802
             destroyExistingTaskbar();
 
             boolean isTaskbarEnabled = dp != null && isTaskbarEnabled(dp);
