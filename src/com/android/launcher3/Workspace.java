/*
 * Copyright (C) 2008 The Android Open Source Project
 *
 * Licensed under the Apache License, Version 2.0 (the "License");
 * you may not use this file except in compliance with the License.
 * You may obtain a copy of the License at
 *
 *      http://www.apache.org/licenses/LICENSE-2.0
 *
 * Unless required by applicable law or agreed to in writing, software
 * distributed under the License is distributed on an "AS IS" BASIS,
 * WITHOUT WARRANTIES OR CONDITIONS OF ANY KIND, either express or implied.
 * See the License for the specific language governing permissions and
 * limitations under the License.
 */

package com.android.launcher3;

import android.animation.Animator;
import android.animation.AnimatorListenerAdapter;
import android.animation.LayoutTransition;
import android.animation.ObjectAnimator;
import android.animation.PropertyValuesHolder;
import android.annotation.SuppressLint;
import android.annotation.TargetApi;
import android.app.WallpaperManager;
import android.appwidget.AppWidgetHostView;
import android.appwidget.AppWidgetProviderInfo;
import android.content.ComponentName;
import android.content.Context;
import android.content.SharedPreferences;
import android.content.res.Resources;
import android.content.res.TypedArray;
import android.graphics.Bitmap;
import android.graphics.Canvas;
import android.graphics.Matrix;
import android.graphics.Paint;
import android.graphics.Point;
import android.graphics.PointF;
import android.graphics.Rect;
import android.graphics.Region.Op;
import android.graphics.drawable.Drawable;
import android.os.AsyncTask;
import android.os.Build;
import android.os.Bundle;
import android.os.Handler;
import android.os.IBinder;
import android.os.Parcelable;
import android.util.AttributeSet;
import android.util.Log;
import android.util.SparseArray;
import android.view.Choreographer;
import android.view.Display;
import android.view.MotionEvent;
import android.view.View;
import android.view.ViewGroup;
import android.view.accessibility.AccessibilityManager;
import android.view.animation.DecelerateInterpolator;
import android.view.animation.Interpolator;
import android.widget.TextView;

import com.android.launcher3.FolderIcon.FolderRingAnimator;
import com.android.launcher3.Launcher.CustomContentCallbacks;
import com.android.launcher3.Launcher.LauncherOverlay;
import com.android.launcher3.LauncherSettings.Favorites;
import com.android.launcher3.UninstallDropTarget.UninstallSource;
import com.android.launcher3.accessibility.LauncherAccessibilityDelegate;
import com.android.launcher3.accessibility.LauncherAccessibilityDelegate.AccessibilityDragSource;
import com.android.launcher3.accessibility.OverviewScreenAccessibilityDelegate;
import com.android.launcher3.compat.UserHandleCompat;
import com.android.launcher3.config.ProviderConfig;
import com.android.launcher3.util.LongArrayMap;
import com.android.launcher3.util.Thunk;
import com.android.launcher3.util.WallpaperUtils;
import com.android.launcher3.widget.PendingAddShortcutInfo;
import com.android.launcher3.widget.PendingAddWidgetInfo;

import java.util.ArrayList;
import java.util.HashMap;
import java.util.HashSet;
import java.util.concurrent.atomic.AtomicInteger;

/**
 * The workspace is a wide area with a wallpaper and a finite number of pages.
 * Each page contains a number of icons, folders or widgets the user can
 * interact with. A workspace is meant to be used with a fixed width only.
 */
public class Workspace extends PagedView
        implements DropTarget, DragSource, DragScroller, View.OnTouchListener,
        DragController.DragListener, LauncherTransitionable, ViewGroup.OnHierarchyChangeListener,
        Insettable, UninstallSource, AccessibilityDragSource, Stats.LaunchSourceProvider {
    private static final String TAG = "Launcher.Workspace";

    private static boolean ENFORCE_DRAG_EVENT_ORDER = false;

    private static final int SNAP_OFF_EMPTY_SCREEN_DURATION = 400;
    private static final int FADE_EMPTY_SCREEN_DURATION = 150;

    private static final int ADJACENT_SCREEN_DROP_DURATION = 300;

    private static final boolean MAP_NO_RECURSE = false;
    private static final boolean MAP_RECURSE = true;

    // The screen id used for the empty screen always present to the right.
    public final static long EXTRA_EMPTY_SCREEN_ID = -201;
    private final static long CUSTOM_CONTENT_SCREEN_ID = -301;

    private static final long CUSTOM_CONTENT_GESTURE_DELAY = 200;
    private long mTouchDownTime = -1;
    private long mCustomContentShowTime = -1;

    private LayoutTransition mLayoutTransition;
    @Thunk final WallpaperManager mWallpaperManager;
    @Thunk IBinder mWindowToken;

    private int mOriginalDefaultPage;
    private int mDefaultPage;

    private ShortcutAndWidgetContainer mDragSourceInternal;

    @Thunk LongArrayMap<CellLayout> mWorkspaceScreens = new LongArrayMap<>();
    @Thunk ArrayList<Long> mScreenOrder = new ArrayList<Long>();

    @Thunk Runnable mRemoveEmptyScreenRunnable;
    @Thunk boolean mDeferRemoveExtraEmptyScreen = false;
    @Thunk boolean mAddNewPageOnDrag = true;

    /**
     * CellInfo for the cell that is currently being dragged
     */
    private CellLayout.CellInfo mDragInfo;

    /**
     * Target drop area calculated during last acceptDrop call.
     */
    @Thunk int[] mTargetCell = new int[2];
    private int mDragOverX = -1;
    private int mDragOverY = -1;

    private static Rect mLandscapeCellLayoutMetrics = null;
    private static Rect mPortraitCellLayoutMetrics = null;

    CustomContentCallbacks mCustomContentCallbacks;
    boolean mCustomContentShowing;
    private float mLastCustomContentScrollProgress = -1f;
    private String mCustomContentDescription = "";

    /**
     * The CellLayout that is currently being dragged over
     */
    @Thunk CellLayout mDragTargetLayout = null;
    /**
     * The CellLayout that we will show as glowing
     */
    private CellLayout mDragOverlappingLayout = null;

    /**
     * The CellLayout which will be dropped to
     */
    private CellLayout mDropToLayout = null;

    @Thunk Launcher mLauncher;
    @Thunk IconCache mIconCache;
    @Thunk DragController mDragController;

    // These are temporary variables to prevent having to allocate a new object just to
    // return an (x, y) value from helper functions. Do NOT use them to maintain other state.
    private static final Rect sTempRect = new Rect();
    private final int[] mTempXY = new int[2];
    @Thunk float[] mDragViewVisualCenter = new float[2];
    private float[] mTempCellLayoutCenterCoordinates = new float[2];
    private int[] mTempVisiblePagesRange = new int[2];

    private SpringLoadedDragController mSpringLoadedDragController;
    private float mSpringLoadedShrinkFactor;
    private float mOverviewModeShrinkFactor;

    // State variable that indicates whether the pages are small (ie when you're
    // in all apps or customize mode)

    enum State { NORMAL, NORMAL_HIDDEN, SPRING_LOADED, OVERVIEW, OVERVIEW_HIDDEN};
    private State mState = State.NORMAL;
    private boolean mIsSwitchingState = false;

    boolean mAnimatingViewIntoPlace = false;
    boolean mChildrenLayersEnabled = true;

    private boolean mStripScreensOnPageStopMoving = false;

    /** Is the user is dragging an item near the edge of a page? */
    private boolean mInScrollArea = false;

    private HolographicOutlineHelper mOutlineHelper;
    @Thunk Bitmap mDragOutline = null;
    public static final int DRAG_BITMAP_PADDING = 2;
    private boolean mWorkspaceFadeInAdjacentScreens;

    WallpaperOffsetInterpolator mWallpaperOffset;
    @Thunk boolean mWallpaperIsLiveWallpaper;
    @Thunk int mNumPagesForWallpaperParallax;
    @Thunk float mLastSetWallpaperOffsetSteps = 0;

    @Thunk Runnable mDelayedResizeRunnable;
    private Runnable mDelayedSnapToPageRunnable;

    // Variables relating to the creation of user folders by hovering shortcuts over shortcuts
    private static final int FOLDER_CREATION_TIMEOUT = 0;
    public static final int REORDER_TIMEOUT = 350;
    private final Alarm mFolderCreationAlarm = new Alarm();
    private final Alarm mReorderAlarm = new Alarm();
    @Thunk FolderRingAnimator mDragFolderRingAnimator = null;
    private FolderIcon mDragOverFolderIcon = null;
    private boolean mCreateUserFolderOnDrop = false;
    private boolean mAddToExistingFolderOnDrop = false;
    private float mMaxDistanceForFolderCreation;

    private final Canvas mCanvas = new Canvas();

    // Variables relating to touch disambiguation (scrolling workspace vs. scrolling a widget)
    private float mXDown;
    private float mYDown;
    final static float START_DAMPING_TOUCH_SLOP_ANGLE = (float) Math.PI / 6;
    final static float MAX_SWIPE_ANGLE = (float) Math.PI / 3;
    final static float TOUCH_SLOP_DAMPING_FACTOR = 4;

    // Relating to the animation of items being dropped externally
    public static final int ANIMATE_INTO_POSITION_AND_DISAPPEAR = 0;
    public static final int ANIMATE_INTO_POSITION_AND_REMAIN = 1;
    public static final int ANIMATE_INTO_POSITION_AND_RESIZE = 2;
    public static final int COMPLETE_TWO_STAGE_WIDGET_DROP_ANIMATION = 3;
    public static final int CANCEL_TWO_STAGE_WIDGET_DROP_ANIMATION = 4;

    // Related to dragging, folder creation and reordering
    private static final int DRAG_MODE_NONE = 0;
    private static final int DRAG_MODE_CREATE_FOLDER = 1;
    private static final int DRAG_MODE_ADD_TO_FOLDER = 2;
    private static final int DRAG_MODE_REORDER = 3;
    private int mDragMode = DRAG_MODE_NONE;
    @Thunk int mLastReorderX = -1;
    @Thunk int mLastReorderY = -1;

    private SparseArray<Parcelable> mSavedStates;
    private final ArrayList<Integer> mRestoredPages = new ArrayList<Integer>();

    private float mCurrentScale;
    private float mTransitionProgress;

    @Thunk Runnable mDeferredAction;
    private boolean mDeferDropAfterUninstall;
    private boolean mUninstallSuccessful;

    // State related to Launcher Overlay
    LauncherOverlay mLauncherOverlay;
    boolean mScrollInteractionBegan;
    boolean mStartedSendingScrollEvents;
    boolean mShouldSendPageSettled;
    int mLastOverlaySroll = 0;

    // Handles workspace state transitions
    private WorkspaceStateTransitionAnimation mStateTransitionAnimation;

    private AccessibilityDelegate mPagesAccessibilityDelegate;

    private final Runnable mBindPages = new Runnable() {
        @Override
        public void run() {
            mLauncher.getModel().bindRemainingSynchronousPages();
        }
    };

    /**
     * Used to inflate the Workspace from XML.
     *
     * @param context The application's context.
     * @param attrs The attributes set containing the Workspace's customization values.
     */
    public Workspace(Context context, AttributeSet attrs) {
        this(context, attrs, 0);
    }

    /**
     * Used to inflate the Workspace from XML.
     *
     * @param context The application's context.
     * @param attrs The attributes set containing the Workspace's customization values.
     * @param defStyle Unused.
     */
    public Workspace(Context context, AttributeSet attrs, int defStyle) {
        super(context, attrs, defStyle);

        mOutlineHelper = HolographicOutlineHelper.obtain(context);

        mLauncher = (Launcher) context;
        mStateTransitionAnimation = new WorkspaceStateTransitionAnimation(mLauncher, this);
        final Resources res = getResources();
        DeviceProfile grid = mLauncher.getDeviceProfile();
        mWorkspaceFadeInAdjacentScreens = grid.shouldFadeAdjacentWorkspaceScreens();
        mFadeInAdjacentScreens = false;
        mWallpaperManager = WallpaperManager.getInstance(context);

        TypedArray a = context.obtainStyledAttributes(attrs,
                R.styleable.Workspace, defStyle, 0);
        mSpringLoadedShrinkFactor =
                res.getInteger(R.integer.config_workspaceSpringLoadShrinkPercentage) / 100.0f;
        mOverviewModeShrinkFactor =
                res.getInteger(R.integer.config_workspaceOverviewShrinkPercentage) / 100f;
        mOriginalDefaultPage = mDefaultPage = a.getInt(R.styleable.Workspace_defaultScreen, 1);
        a.recycle();

        setOnHierarchyChangeListener(this);
        setHapticFeedbackEnabled(false);

        initWorkspace();

        // Disable multitouch across the workspace/all apps/customize tray
        setMotionEventSplittingEnabled(true);
    }

    @Override
    public void setInsets(Rect insets) {
        mInsets.set(insets);

        CellLayout customScreen = getScreenWithId(CUSTOM_CONTENT_SCREEN_ID);
        if (customScreen != null) {
            View customContent = customScreen.getShortcutsAndWidgets().getChildAt(0);
            if (customContent instanceof Insettable) {
                ((Insettable) customContent).setInsets(mInsets);
            }
        }
    }

    // estimate the size of a widget with spans hSpan, vSpan. return MAX_VALUE for each
    // dimension if unsuccessful
    public int[] estimateItemSize(ItemInfo itemInfo, boolean springLoaded) {
        int[] size = new int[2];
        if (getChildCount() > 0) {
            // Use the first non-custom page to estimate the child position
            CellLayout cl = (CellLayout) getChildAt(numCustomPages());
            Rect r = estimateItemPosition(cl, itemInfo, 0, 0, itemInfo.spanX, itemInfo.spanY);
            size[0] = r.width();
            size[1] = r.height();
            if (springLoaded) {
                size[0] *= mSpringLoadedShrinkFactor;
                size[1] *= mSpringLoadedShrinkFactor;
            }
            return size;
        } else {
            size[0] = Integer.MAX_VALUE;
            size[1] = Integer.MAX_VALUE;
            return size;
        }
    }

    public Rect estimateItemPosition(CellLayout cl, ItemInfo pendingInfo,
            int hCell, int vCell, int hSpan, int vSpan) {
        Rect r = new Rect();
        cl.cellToRect(hCell, vCell, hSpan, vSpan, r);
        return r;
    }

    @Override
    public void onDragStart(final DragSource source, ItemInfo info, int dragAction) {
        if (ENFORCE_DRAG_EVENT_ORDER) {
            enfoceDragParity("onDragStart", 0, 0);
        }

        updateChildrenLayersEnabled(false);
        mLauncher.lockScreenOrientation();
        mLauncher.onInteractionBegin();
        // Prevent any Un/InstallShortcutReceivers from updating the db while we are dragging
        InstallShortcutReceiver.enableInstallQueue();

        if (mAddNewPageOnDrag) {
            mDeferRemoveExtraEmptyScreen = false;
            addExtraEmptyScreenOnDrag();
        }
    }

    public void setAddNewPageOnDrag(boolean addPage) {
        mAddNewPageOnDrag = addPage;
    }

    public void deferRemoveExtraEmptyScreen() {
        mDeferRemoveExtraEmptyScreen = true;
    }

    @Override
    public void onDragEnd() {
        if (ENFORCE_DRAG_EVENT_ORDER) {
            enfoceDragParity("onDragEnd", 0, 0);
        }

        if (!mDeferRemoveExtraEmptyScreen) {
            removeExtraEmptyScreen(true, mDragSourceInternal != null);
        }

        updateChildrenLayersEnabled(false);
        mLauncher.unlockScreenOrientation(false);

        // Re-enable any Un/InstallShortcutReceiver and now process any queued items
        InstallShortcutReceiver.disableAndFlushInstallQueue(getContext());

        mDragSourceInternal = null;
        mLauncher.onInteractionEnd();
    }

    /**
     * Initializes various states for this workspace.
     */
    protected void initWorkspace() {
        mCurrentPage = mDefaultPage;
        LauncherAppState app = LauncherAppState.getInstance();
        DeviceProfile grid = mLauncher.getDeviceProfile();
        mIconCache = app.getIconCache();
        setWillNotDraw(false);
        setClipChildren(false);
        setClipToPadding(false);
        setChildrenDrawnWithCacheEnabled(true);

        setMinScale(mOverviewModeShrinkFactor);
        setupLayoutTransition();

        mWallpaperOffset = new WallpaperOffsetInterpolator();

        mMaxDistanceForFolderCreation = (0.55f * grid.iconSizePx);

        // Set the wallpaper dimensions when Launcher starts up
        setWallpaperDimension();

        setEdgeGlowColor(getResources().getColor(R.color.workspace_edge_effect_color));
    }

    private void setupLayoutTransition() {
        // We want to show layout transitions when pages are deleted, to close the gap.
        mLayoutTransition = new LayoutTransition();
        mLayoutTransition.enableTransitionType(LayoutTransition.DISAPPEARING);
        mLayoutTransition.enableTransitionType(LayoutTransition.CHANGE_DISAPPEARING);
        mLayoutTransition.disableTransitionType(LayoutTransition.APPEARING);
        mLayoutTransition.disableTransitionType(LayoutTransition.CHANGE_APPEARING);
        setLayoutTransition(mLayoutTransition);
    }

    void enableLayoutTransitions() {
        setLayoutTransition(mLayoutTransition);
    }
    void disableLayoutTransitions() {
        setLayoutTransition(null);
    }

    @Override
    public void onChildViewAdded(View parent, View child) {
        if (!(child instanceof CellLayout)) {
            throw new IllegalArgumentException("A Workspace can only have CellLayout children.");
        }
        CellLayout cl = ((CellLayout) child);
        cl.setOnInterceptTouchListener(this);
        cl.setClickable(true);
        cl.setImportantForAccessibility(IMPORTANT_FOR_ACCESSIBILITY_NO);
        super.onChildViewAdded(parent, child);
    }

    protected boolean shouldDrawChild(View child) {
        final CellLayout cl = (CellLayout) child;
        return super.shouldDrawChild(child) &&
            (mIsSwitchingState ||
             cl.getShortcutsAndWidgets().getAlpha() > 0 ||
             cl.getBackgroundAlpha() > 0);
    }

    /**
     * @return The open folder on the current screen, or null if there is none
     */
    public Folder getOpenFolder() {
        DragLayer dragLayer = mLauncher.getDragLayer();
        int count = dragLayer.getChildCount();
        for (int i = 0; i < count; i++) {
            View child = dragLayer.getChildAt(i);
            if (child instanceof Folder) {
                Folder folder = (Folder) child;
                if (folder.getInfo().opened)
                    return folder;
            }
        }
        return null;
    }

    boolean isTouchActive() {
        return mTouchState != TOUCH_STATE_REST;
    }

    public void removeAllWorkspaceScreens() {
        // Disable all layout transitions before removing all pages to ensure that we don't get the
        // transition animations competing with us changing the scroll when we add pages or the
        // custom content screen
        disableLayoutTransitions();

        // Since we increment the current page when we call addCustomContentPage via bindScreens
        // (and other places), we need to adjust the current page back when we clear the pages
        if (hasCustomContent()) {
            removeCustomContentPage();
        }

        // Remove the pages and clear the screen models
        removeAllViews();
        mScreenOrder.clear();
        mWorkspaceScreens.clear();

        // Re-enable the layout transitions
        enableLayoutTransitions();
    }

    public long insertNewWorkspaceScreenBeforeEmptyScreen(long screenId) {
        // Find the index to insert this view into.  If the empty screen exists, then
        // insert it before that.
        int insertIndex = mScreenOrder.indexOf(EXTRA_EMPTY_SCREEN_ID);
        if (insertIndex < 0) {
            insertIndex = mScreenOrder.size();
        }
        return insertNewWorkspaceScreen(screenId, insertIndex);
    }

    public long insertNewWorkspaceScreen(long screenId) {
        return insertNewWorkspaceScreen(screenId, getChildCount());
    }

    public long insertNewWorkspaceScreen(long screenId, int insertIndex) {
        if (mWorkspaceScreens.containsKey(screenId)) {
            throw new RuntimeException("Screen id " + screenId + " already exists!");
        }

        // Inflate the cell layout, but do not add it automatically so that we can get the newly
        // created CellLayout.
        CellLayout newScreen = (CellLayout) mLauncher.getLayoutInflater().inflate(
                        R.layout.workspace_screen, this, false /* attachToRoot */);

        newScreen.setOnLongClickListener(mLongClickListener);
        newScreen.setOnClickListener(mLauncher);
        newScreen.setSoundEffectsEnabled(false);
        mWorkspaceScreens.put(screenId, newScreen);
        mScreenOrder.add(insertIndex, screenId);
        addView(newScreen, insertIndex);

        LauncherAccessibilityDelegate delegate =
                LauncherAppState.getInstance().getAccessibilityDelegate();
        if (delegate != null && delegate.isInAccessibleDrag()) {
            newScreen.enableAccessibleDrag(true, CellLayout.WORKSPACE_ACCESSIBILITY_DRAG);
        }
        return screenId;
    }

    public void createCustomContentContainer() {
        CellLayout customScreen = (CellLayout)
                mLauncher.getLayoutInflater().inflate(R.layout.workspace_screen, this, false);
        customScreen.disableDragTarget();

        mWorkspaceScreens.put(CUSTOM_CONTENT_SCREEN_ID, customScreen);
        mScreenOrder.add(0, CUSTOM_CONTENT_SCREEN_ID);

        // We want no padding on the custom content
        customScreen.setPadding(0, 0, 0, 0);

        addFullScreenPage(customScreen);

        // Ensure that the current page and default page are maintained.
        mDefaultPage = mOriginalDefaultPage + 1;

        // Update the custom content hint
        if (mRestorePage != INVALID_RESTORE_PAGE) {
            mRestorePage = mRestorePage + 1;
        } else {
            setCurrentPage(getCurrentPage() + 1);
        }
    }

    public void removeCustomContentPage() {
        CellLayout customScreen = getScreenWithId(CUSTOM_CONTENT_SCREEN_ID);
        if (customScreen == null) {
            throw new RuntimeException("Expected custom content screen to exist");
        }

        mWorkspaceScreens.remove(CUSTOM_CONTENT_SCREEN_ID);
        mScreenOrder.remove(CUSTOM_CONTENT_SCREEN_ID);
        removeView(customScreen);

        if (mCustomContentCallbacks != null) {
            mCustomContentCallbacks.onScrollProgressChanged(0);
            mCustomContentCallbacks.onHide();
        }

        mCustomContentCallbacks = null;

        // Ensure that the current page and default page are maintained.
        mDefaultPage = mOriginalDefaultPage - 1;

        // Update the custom content hint
        if (mRestorePage != INVALID_RESTORE_PAGE) {
            mRestorePage = mRestorePage - 1;
        } else {
            setCurrentPage(getCurrentPage() - 1);
        }
    }

    public void addToCustomContentPage(View customContent, CustomContentCallbacks callbacks,
            String description) {
        if (getPageIndexForScreenId(CUSTOM_CONTENT_SCREEN_ID) < 0) {
            throw new RuntimeException("Expected custom content screen to exist");
        }

        // Add the custom content to the full screen custom page
        CellLayout customScreen = getScreenWithId(CUSTOM_CONTENT_SCREEN_ID);
        int spanX = customScreen.getCountX();
        int spanY = customScreen.getCountY();
        CellLayout.LayoutParams lp = new CellLayout.LayoutParams(0, 0, spanX, spanY);
        lp.canReorder  = false;
        lp.isFullscreen = true;
        if (customContent instanceof Insettable) {
            ((Insettable)customContent).setInsets(mInsets);
        }

        // Verify that the child is removed from any existing parent.
        if (customContent.getParent() instanceof ViewGroup) {
            ViewGroup parent = (ViewGroup) customContent.getParent();
            parent.removeView(customContent);
        }
        customScreen.removeAllViews();
        customScreen.addViewToCellLayout(customContent, 0, 0, lp, true);
        mCustomContentDescription = description;

        mCustomContentCallbacks = callbacks;
    }

    public void addExtraEmptyScreenOnDrag() {
        boolean lastChildOnScreen = false;
        boolean childOnFinalScreen = false;

        // Cancel any pending removal of empty screen
        mRemoveEmptyScreenRunnable = null;

        if (mDragSourceInternal != null) {
            if (mDragSourceInternal.getChildCount() == 1) {
                lastChildOnScreen = true;
            }
            CellLayout cl = (CellLayout) mDragSourceInternal.getParent();
            if (indexOfChild(cl) == getChildCount() - 1) {
                childOnFinalScreen = true;
            }
        }

        // If this is the last item on the final screen
        if (lastChildOnScreen && childOnFinalScreen) {
            return;
        }
        if (!mWorkspaceScreens.containsKey(EXTRA_EMPTY_SCREEN_ID)) {
            insertNewWorkspaceScreen(EXTRA_EMPTY_SCREEN_ID);
        }
    }

    public boolean addExtraEmptyScreen() {
        if (!mWorkspaceScreens.containsKey(EXTRA_EMPTY_SCREEN_ID)) {
            insertNewWorkspaceScreen(EXTRA_EMPTY_SCREEN_ID);
            return true;
        }
        return false;
    }

    private void convertFinalScreenToEmptyScreenIfNecessary() {
        if (mLauncher.isWorkspaceLoading()) {
            // Invalid and dangerous operation if workspace is loading
            Launcher.addDumpLog(TAG, "    - workspace loading, skip", true);
            return;
        }

        if (hasExtraEmptyScreen() || mScreenOrder.size() == 0) return;
        long finalScreenId = mScreenOrder.get(mScreenOrder.size() - 1);

        if (finalScreenId == CUSTOM_CONTENT_SCREEN_ID) return;
        CellLayout finalScreen = mWorkspaceScreens.get(finalScreenId);

        // If the final screen is empty, convert it to the extra empty screen
        if (finalScreen.getShortcutsAndWidgets().getChildCount() == 0 &&
                !finalScreen.isDropPending()) {
            mWorkspaceScreens.remove(finalScreenId);
            mScreenOrder.remove(finalScreenId);

            // if this is the last non-custom content screen, convert it to the empty screen
            mWorkspaceScreens.put(EXTRA_EMPTY_SCREEN_ID, finalScreen);
            mScreenOrder.add(EXTRA_EMPTY_SCREEN_ID);

            // Update the model if we have changed any screens
            mLauncher.getModel().updateWorkspaceScreenOrder(mLauncher, mScreenOrder);
        }
    }

    public void removeExtraEmptyScreen(final boolean animate, boolean stripEmptyScreens) {
        removeExtraEmptyScreenDelayed(animate, null, 0, stripEmptyScreens);
    }

    public void removeExtraEmptyScreenDelayed(final boolean animate, final Runnable onComplete,
            final int delay, final boolean stripEmptyScreens) {
        if (mLauncher.isWorkspaceLoading()) {
            // Don't strip empty screens if the workspace is still loading
            Launcher.addDumpLog(TAG, "    - workspace loading, skip", true);
            return;
        }

        if (delay > 0) {
            postDelayed(new Runnable() {
                @Override
                public void run() {
                    removeExtraEmptyScreenDelayed(animate, onComplete, 0, stripEmptyScreens);
                }
            }, delay);
            return;
        }

        convertFinalScreenToEmptyScreenIfNecessary();
        if (hasExtraEmptyScreen()) {
            int emptyIndex = mScreenOrder.indexOf(EXTRA_EMPTY_SCREEN_ID);
            if (getNextPage() == emptyIndex) {
                snapToPage(getNextPage() - 1, SNAP_OFF_EMPTY_SCREEN_DURATION);
                fadeAndRemoveEmptyScreen(SNAP_OFF_EMPTY_SCREEN_DURATION, FADE_EMPTY_SCREEN_DURATION,
                        onComplete, stripEmptyScreens);
            } else {
                snapToPage(getNextPage(), 0);
                fadeAndRemoveEmptyScreen(0, FADE_EMPTY_SCREEN_DURATION,
                        onComplete, stripEmptyScreens);
            }
            return;
        } else if (stripEmptyScreens) {
            // If we're not going to strip the empty screens after removing
            // the extra empty screen, do it right away.
            stripEmptyScreens();
        }

        if (onComplete != null) {
            onComplete.run();
        }
    }

    private void fadeAndRemoveEmptyScreen(int delay, int duration, final Runnable onComplete,
            final boolean stripEmptyScreens) {
        // XXX: Do we need to update LM workspace screens below?
        PropertyValuesHolder alpha = PropertyValuesHolder.ofFloat("alpha", 0f);
        PropertyValuesHolder bgAlpha = PropertyValuesHolder.ofFloat("backgroundAlpha", 0f);

        final CellLayout cl = mWorkspaceScreens.get(EXTRA_EMPTY_SCREEN_ID);

        mRemoveEmptyScreenRunnable = new Runnable() {
            @Override
            public void run() {
                if (hasExtraEmptyScreen()) {
                    mWorkspaceScreens.remove(EXTRA_EMPTY_SCREEN_ID);
                    mScreenOrder.remove(EXTRA_EMPTY_SCREEN_ID);
                    removeView(cl);
                    if (stripEmptyScreens) {
                        stripEmptyScreens();
                    }
                }
            }
        };

        ObjectAnimator oa = ObjectAnimator.ofPropertyValuesHolder(cl, alpha, bgAlpha);
        oa.setDuration(duration);
        oa.setStartDelay(delay);
        oa.addListener(new AnimatorListenerAdapter() {
            @Override
            public void onAnimationEnd(Animator animation) {
                if (mRemoveEmptyScreenRunnable != null) {
                    mRemoveEmptyScreenRunnable.run();
                }
                if (onComplete != null) {
                    onComplete.run();
                }
            }
        });
        oa.start();
    }

    public boolean hasExtraEmptyScreen() {
        int nScreens = getChildCount();
        nScreens = nScreens - numCustomPages();
        return mWorkspaceScreens.containsKey(EXTRA_EMPTY_SCREEN_ID) && nScreens > 1;
    }

    public long commitExtraEmptyScreen() {
        if (mLauncher.isWorkspaceLoading()) {
            // Invalid and dangerous operation if workspace is loading
            Launcher.addDumpLog(TAG, "    - workspace loading, skip", true);
            return -1;
        }

        int index = getPageIndexForScreenId(EXTRA_EMPTY_SCREEN_ID);
        CellLayout cl = mWorkspaceScreens.get(EXTRA_EMPTY_SCREEN_ID);
        mWorkspaceScreens.remove(EXTRA_EMPTY_SCREEN_ID);
        mScreenOrder.remove(EXTRA_EMPTY_SCREEN_ID);

        long newId = LauncherAppState.getLauncherProvider().generateNewScreenId();
        mWorkspaceScreens.put(newId, cl);
        mScreenOrder.add(newId);

        // Update the page indicator marker
        if (getPageIndicator() != null) {
            getPageIndicator().updateMarker(index, getPageIndicatorMarker(index));
        }

        // Update the model for the new screen
        mLauncher.getModel().updateWorkspaceScreenOrder(mLauncher, mScreenOrder);

        return newId;
    }

    public CellLayout getScreenWithId(long screenId) {
        CellLayout layout = mWorkspaceScreens.get(screenId);
        return layout;
    }

    public long getIdForScreen(CellLayout layout) {
        int index = mWorkspaceScreens.indexOfValue(layout);
        if (index != -1) {
            return mWorkspaceScreens.keyAt(index);
        }
        return -1;
    }

    public int getPageIndexForScreenId(long screenId) {
        return indexOfChild(mWorkspaceScreens.get(screenId));
    }

    public long getScreenIdForPageIndex(int index) {
        if (0 <= index && index < mScreenOrder.size()) {
            return mScreenOrder.get(index);
        }
        return -1;
    }

    public ArrayList<Long> getScreenOrder() {
        return mScreenOrder;
    }

    public void stripEmptyScreens() {
        if (mLauncher.isWorkspaceLoading()) {
            // Don't strip empty screens if the workspace is still loading.
            // This is dangerous and can result in data loss.
            Launcher.addDumpLog(TAG, "    - workspace loading, skip", true);
            return;
        }

        if (isPageMoving()) {
            mStripScreensOnPageStopMoving = true;
            return;
        }

        int currentPage = getNextPage();
        ArrayList<Long> removeScreens = new ArrayList<Long>();
        int total = mWorkspaceScreens.size();
        for (int i = 0; i < total; i++) {
            long id = mWorkspaceScreens.keyAt(i);
            CellLayout cl = mWorkspaceScreens.valueAt(i);
            if (id >= 0 && cl.getShortcutsAndWidgets().getChildCount() == 0) {
                removeScreens.add(id);
            }
        }

        // We enforce at least one page to add new items to. In the case that we remove the last
        // such screen, we convert the last screen to the empty screen
        int minScreens = 1 + numCustomPages();

        int pageShift = 0;
        for (Long id: removeScreens) {
            CellLayout cl = mWorkspaceScreens.get(id);
            mWorkspaceScreens.remove(id);
            mScreenOrder.remove(id);

            if (getChildCount() > minScreens) {
                if (indexOfChild(cl) < currentPage) {
                    pageShift++;
                }
                removeView(cl);
            } else {
                // if this is the last non-custom content screen, convert it to the empty screen
                mRemoveEmptyScreenRunnable = null;
                mWorkspaceScreens.put(EXTRA_EMPTY_SCREEN_ID, cl);
                mScreenOrder.add(EXTRA_EMPTY_SCREEN_ID);
            }
        }

        if (!removeScreens.isEmpty()) {
            // Update the model if we have changed any screens
            mLauncher.getModel().updateWorkspaceScreenOrder(mLauncher, mScreenOrder);
        }

        if (pageShift >= 0) {
            setCurrentPage(currentPage - pageShift);
        }
    }

    // See implementation for parameter definition.
    void addInScreen(View child, long container, long screenId,
            int x, int y, int spanX, int spanY) {
        addInScreen(child, container, screenId, x, y, spanX, spanY, false, false);
    }

    // At bind time, we use the rank (screenId) to compute x and y for hotseat items.
    // See implementation for parameter definition.
    void addInScreenFromBind(View child, long container, long screenId, int x, int y,
            int spanX, int spanY) {
        addInScreen(child, container, screenId, x, y, spanX, spanY, false, true);
    }

    // See implementation for parameter definition.
    void addInScreen(View child, long container, long screenId, int x, int y, int spanX, int spanY,
            boolean insert) {
        addInScreen(child, container, screenId, x, y, spanX, spanY, insert, false);
    }

    /**
     * Adds the specified child in the specified screen. The position and dimension of
     * the child are defined by x, y, spanX and spanY.
     *
     * @param child The child to add in one of the workspace's screens.
     * @param screenId The screen in which to add the child.
     * @param x The X position of the child in the screen's grid.
     * @param y The Y position of the child in the screen's grid.
     * @param spanX The number of cells spanned horizontally by the child.
     * @param spanY The number of cells spanned vertically by the child.
     * @param insert When true, the child is inserted at the beginning of the children list.
     * @param computeXYFromRank When true, we use the rank (stored in screenId) to compute
     *                          the x and y position in which to place hotseat items. Otherwise
     *                          we use the x and y position to compute the rank.
     */
    void addInScreen(View child, long container, long screenId, int x, int y, int spanX, int spanY,
            boolean insert, boolean computeXYFromRank) {
        if (container == LauncherSettings.Favorites.CONTAINER_DESKTOP) {
            if (getScreenWithId(screenId) == null) {
                Log.e(TAG, "Skipping child, screenId " + screenId + " not found");
                // DEBUGGING - Print out the stack trace to see where we are adding from
                new Throwable().printStackTrace();
                return;
            }
        }
        if (screenId == EXTRA_EMPTY_SCREEN_ID) {
            // This should never happen
            throw new RuntimeException("Screen id should not be EXTRA_EMPTY_SCREEN_ID");
        }

        final CellLayout layout;
        if (container == LauncherSettings.Favorites.CONTAINER_HOTSEAT) {
            layout = mLauncher.getHotseat().getLayout();
            child.setOnKeyListener(new HotseatIconKeyEventListener());

            // Hide folder title in the hotseat
            if (child instanceof FolderIcon) {
                ((FolderIcon) child).setTextVisible(false);
            }

            if (computeXYFromRank) {
                x = mLauncher.getHotseat().getCellXFromOrder((int) screenId);
                y = mLauncher.getHotseat().getCellYFromOrder((int) screenId);
            } else {
                screenId = mLauncher.getHotseat().getOrderInHotseat(x, y);
            }
        } else {
            // Show folder title if not in the hotseat
            if (child instanceof FolderIcon) {
                ((FolderIcon) child).setTextVisible(true);
            }
            layout = getScreenWithId(screenId);
            child.setOnKeyListener(new IconKeyEventListener());
        }

        ViewGroup.LayoutParams genericLp = child.getLayoutParams();
        CellLayout.LayoutParams lp;
        if (genericLp == null || !(genericLp instanceof CellLayout.LayoutParams)) {
            lp = new CellLayout.LayoutParams(x, y, spanX, spanY);
        } else {
            lp = (CellLayout.LayoutParams) genericLp;
            lp.cellX = x;
            lp.cellY = y;
            lp.cellHSpan = spanX;
            lp.cellVSpan = spanY;
        }

        if (spanX < 0 && spanY < 0) {
            lp.isLockedToGrid = false;
        }

        // Get the canonical child id to uniquely represent this view in this screen
        ItemInfo info = (ItemInfo) child.getTag();
        int childId = mLauncher.getViewIdForItem(info);

        boolean markCellsAsOccupied = !(child instanceof Folder);
        if (!layout.addViewToCellLayout(child, insert ? 0 : -1, childId, lp, markCellsAsOccupied)) {
            // TODO: This branch occurs when the workspace is adding views
            // outside of the defined grid
            // maybe we should be deleting these items from the LauncherModel?
            Launcher.addDumpLog(TAG, "Failed to add to item at (" + lp.cellX + "," + lp.cellY + ") to CellLayout", true);
        }

        if (!(child instanceof Folder)) {
            child.setHapticFeedbackEnabled(false);
            child.setOnLongClickListener(mLongClickListener);
        }
        if (child instanceof DropTarget) {
            mDragController.addDropTarget((DropTarget) child);
        }
    }

    /**
     * Called directly from a CellLayout (not by the framework), after we've been added as a
     * listener via setOnInterceptTouchEventListener(). This allows us to tell the CellLayout
     * that it should intercept touch events, which is not something that is normally supported.
     */
    @SuppressLint("ClickableViewAccessibility")
    @Override
    public boolean onTouch(View v, MotionEvent event) {
        return (workspaceInModalState() || !isFinishedSwitchingState())
                || (!workspaceInModalState() && indexOfChild(v) != mCurrentPage);
    }

    public boolean isSwitchingState() {
        return mIsSwitchingState;
    }

    /** This differs from isSwitchingState in that we take into account how far the transition
     *  has completed. */
    public boolean isFinishedSwitchingState() {
        return !mIsSwitchingState || (mTransitionProgress > 0.5f);
    }

    protected void onWindowVisibilityChanged (int visibility) {
        mLauncher.onWindowVisibilityChanged(visibility);
    }

    @Override
    public boolean dispatchUnhandledMove(View focused, int direction) {
        if (workspaceInModalState() || !isFinishedSwitchingState()) {
            // when the home screens are shrunken, shouldn't allow side-scrolling
            return false;
        }
        return super.dispatchUnhandledMove(focused, direction);
    }

    @Override
    public boolean onInterceptTouchEvent(MotionEvent ev) {
        switch (ev.getAction() & MotionEvent.ACTION_MASK) {
        case MotionEvent.ACTION_DOWN:
            mXDown = ev.getX();
            mYDown = ev.getY();
            mTouchDownTime = System.currentTimeMillis();
            break;
        case MotionEvent.ACTION_POINTER_UP:
        case MotionEvent.ACTION_UP:
            if (mTouchState == TOUCH_STATE_REST) {
                final CellLayout currentPage = (CellLayout) getChildAt(mCurrentPage);
                if (currentPage != null) {
                    onWallpaperTap(ev);
                }
            }
        }
        return super.onInterceptTouchEvent(ev);
    }

    @Override
    public boolean onGenericMotionEvent(MotionEvent event) {
        // Ignore pointer scroll events if the custom content doesn't allow scrolling.
        if ((getScreenIdForPageIndex(getCurrentPage()) == CUSTOM_CONTENT_SCREEN_ID)
                && (mCustomContentCallbacks != null)
                && !mCustomContentCallbacks.isScrollingAllowed()) {
            return false;
        }
        return super.onGenericMotionEvent(event);
    }

    protected void reinflateWidgetsIfNecessary() {
        final int clCount = getChildCount();
        for (int i = 0; i < clCount; i++) {
            CellLayout cl = (CellLayout) getChildAt(i);
            ShortcutAndWidgetContainer swc = cl.getShortcutsAndWidgets();
            final int itemCount = swc.getChildCount();
            for (int j = 0; j < itemCount; j++) {
                View v = swc.getChildAt(j);

                if (v != null  && v.getTag() instanceof LauncherAppWidgetInfo) {
                    LauncherAppWidgetInfo info = (LauncherAppWidgetInfo) v.getTag();
                    LauncherAppWidgetHostView lahv = (LauncherAppWidgetHostView) info.hostView;
                    if (lahv != null && lahv.isReinflateRequired()) {
                        mLauncher.removeAppWidget(info);
                        // Remove the current widget which is inflated with the wrong orientation
                        cl.removeView(lahv);
                        mLauncher.bindAppWidget(info);
                    }
                }
            }
        }
    }

    @Override
    protected void determineScrollingStart(MotionEvent ev) {
        if (!isFinishedSwitchingState()) return;

        float deltaX = ev.getX() - mXDown;
        float absDeltaX = Math.abs(deltaX);
        float absDeltaY = Math.abs(ev.getY() - mYDown);

        if (Float.compare(absDeltaX, 0f) == 0) return;

        float slope = absDeltaY / absDeltaX;
        float theta = (float) Math.atan(slope);

        if (absDeltaX > mTouchSlop || absDeltaY > mTouchSlop) {
            cancelCurrentPageLongPress();
        }

        boolean passRightSwipesToCustomContent =
                (mTouchDownTime - mCustomContentShowTime) > CUSTOM_CONTENT_GESTURE_DELAY;

        boolean swipeInIgnoreDirection = mIsRtl ? deltaX < 0 : deltaX > 0;
        boolean onCustomContentScreen =
                getScreenIdForPageIndex(getCurrentPage()) == CUSTOM_CONTENT_SCREEN_ID;
        if (swipeInIgnoreDirection && onCustomContentScreen && passRightSwipesToCustomContent) {
            // Pass swipes to the right to the custom content page.
            return;
        }

        if (onCustomContentScreen && (mCustomContentCallbacks != null)
                && !mCustomContentCallbacks.isScrollingAllowed()) {
            // Don't allow workspace scrolling if the current custom content screen doesn't allow
            // scrolling.
            return;
        }

        if (theta > MAX_SWIPE_ANGLE) {
            // Above MAX_SWIPE_ANGLE, we don't want to ever start scrolling the workspace
            return;
        } else if (theta > START_DAMPING_TOUCH_SLOP_ANGLE) {
            // Above START_DAMPING_TOUCH_SLOP_ANGLE and below MAX_SWIPE_ANGLE, we want to
            // increase the touch slop to make it harder to begin scrolling the workspace. This
            // results in vertically scrolling widgets to more easily. The higher the angle, the
            // more we increase touch slop.
            theta -= START_DAMPING_TOUCH_SLOP_ANGLE;
            float extraRatio = (float)
                    Math.sqrt((theta / (MAX_SWIPE_ANGLE - START_DAMPING_TOUCH_SLOP_ANGLE)));
            super.determineScrollingStart(ev, 1 + TOUCH_SLOP_DAMPING_FACTOR * extraRatio);
        } else {
            // Below START_DAMPING_TOUCH_SLOP_ANGLE, we don't do anything special
            super.determineScrollingStart(ev);
        }
    }

    protected void onPageBeginMoving() {
        super.onPageBeginMoving();

        if (isHardwareAccelerated()) {
            updateChildrenLayersEnabled(false);
        } else {
            if (mNextPage != INVALID_PAGE) {
                // we're snapping to a particular screen
                enableChildrenCache(mCurrentPage, mNextPage);
            } else {
                // this is when user is actively dragging a particular screen, they might
                // swipe it either left or right (but we won't advance by more than one screen)
                enableChildrenCache(mCurrentPage - 1, mCurrentPage + 1);
            }
        }
    }

    protected void onPageEndMoving() {
        super.onPageEndMoving();

        if (isHardwareAccelerated()) {
            updateChildrenLayersEnabled(false);
        } else {
            clearChildrenCache();
        }

        if (mDragController.isDragging()) {
            if (workspaceInModalState()) {
                // If we are in springloaded mode, then force an event to check if the current touch
                // is under a new page (to scroll to)
                mDragController.forceTouchMove();
            }
        }

        if (mDelayedResizeRunnable != null) {
            mDelayedResizeRunnable.run();
            mDelayedResizeRunnable = null;
        }

        if (mDelayedSnapToPageRunnable != null) {
            mDelayedSnapToPageRunnable.run();
            mDelayedSnapToPageRunnable = null;
        }
        if (mStripScreensOnPageStopMoving) {
            stripEmptyScreens();
            mStripScreensOnPageStopMoving = false;
        }

        if (mShouldSendPageSettled) {
            mLauncherOverlay.onScrollSettled();
            mShouldSendPageSettled = false;
        }
    }

    protected void onScrollInteractionBegin() {
        super.onScrollInteractionEnd();
        mScrollInteractionBegan = true;
    }

    protected void onScrollInteractionEnd() {
        super.onScrollInteractionEnd();
        mScrollInteractionBegan = false;
        if (mStartedSendingScrollEvents) {
            mStartedSendingScrollEvents = false;
            mLauncherOverlay.onScrollInteractionEnd();
        }
    }

    public void setLauncherOverlay(LauncherOverlay overlay) {
        mLauncherOverlay = overlay;
    }

    @Override
    protected void overScroll(float amount) {
        boolean shouldOverScroll = (amount <= 0 && (!hasCustomContent() || mIsRtl)) ||
                (amount >= 0 && (!hasCustomContent() || !mIsRtl));

        boolean shouldScrollOverlay = mLauncherOverlay != null &&
                ((amount <= 0 && !mIsRtl) || (amount >= 0 && mIsRtl));

        boolean shouldZeroOverlay = mLauncherOverlay != null && mLastOverlaySroll != 0 &&
                ((amount >= 0 && !mIsRtl) || (amount <= 0 && mIsRtl));

        if (shouldScrollOverlay) {
            if (!mStartedSendingScrollEvents && mScrollInteractionBegan) {
                mStartedSendingScrollEvents = true;
                mLauncherOverlay.onScrollInteractionBegin();
                mShouldSendPageSettled = true;
            }
            int screenSize = getViewportWidth();
            float f = (amount / screenSize);

            int progress = (int) Math.abs((f * 100));

            mLastOverlaySroll = progress;
            mLauncherOverlay.onScrollChange(progress, mIsRtl);
        } else if (shouldOverScroll) {
            dampedOverScroll(amount);
        }

        if (shouldZeroOverlay) {
            mLauncherOverlay.onScrollChange(0, mIsRtl);
        }
    }

    @Override
    protected void getEdgeVerticalPostion(int[] pos) {
        View child = getChildAt(getPageCount() - 1);
        pos[0] = child.getTop();
        pos[1] = child.getBottom();
    }

    @Override
    protected void notifyPageSwitchListener() {
        super.notifyPageSwitchListener();

        if (hasCustomContent() && getNextPage() == 0 && !mCustomContentShowing) {
            mCustomContentShowing = true;
            if (mCustomContentCallbacks != null) {
                mCustomContentCallbacks.onShow(false);
                mCustomContentShowTime = System.currentTimeMillis();
            }
        } else if (hasCustomContent() && getNextPage() != 0 && mCustomContentShowing) {
            mCustomContentShowing = false;
            if (mCustomContentCallbacks != null) {
                mCustomContentCallbacks.onHide();
            }
        }
    }

    protected CustomContentCallbacks getCustomContentCallbacks() {
        return mCustomContentCallbacks;
    }

    protected void setWallpaperDimension() {
        new AsyncTask<Void, Void, Void>() {
            public Void doInBackground(Void ... args) {
                String spKey = LauncherFiles.WALLPAPER_CROP_PREFERENCES_KEY;
                SharedPreferences sp =
                        mLauncher.getSharedPreferences(spKey, Context.MODE_MULTI_PROCESS);
                WallpaperUtils.suggestWallpaperDimension(mLauncher.getResources(),
                        sp, mLauncher.getWindowManager(), mWallpaperManager,
                        mLauncher.overrideWallpaperDimensions());
                return null;
            }
        }.executeOnExecutor(AsyncTask.THREAD_POOL_EXECUTOR, (Void) null);
    }

    protected void snapToPage(int whichPage, Runnable r) {
        snapToPage(whichPage, SLOW_PAGE_SNAP_ANIMATION_DURATION, r);
    }

    protected void snapToPage(int whichPage, int duration, Runnable r) {
        if (mDelayedSnapToPageRunnable != null) {
            mDelayedSnapToPageRunnable.run();
        }
        mDelayedSnapToPageRunnable = r;
        snapToPage(whichPage, duration);
    }

    public void snapToScreenId(long screenId) {
        snapToScreenId(screenId, null);
    }

    protected void snapToScreenId(long screenId, Runnable r) {
        snapToPage(getPageIndexForScreenId(screenId), r);
    }

    class WallpaperOffsetInterpolator implements Choreographer.FrameCallback {
        float mFinalOffset = 0.0f;
        float mCurrentOffset = 0.5f; // to force an initial update
        boolean mWaitingForUpdate;
        Choreographer mChoreographer;
        Interpolator mInterpolator;
        boolean mAnimating;
        long mAnimationStartTime;
        float mAnimationStartOffset;
        private final int ANIMATION_DURATION = 250;
        // Don't use all the wallpaper for parallax until you have at least this many pages
        private final int MIN_PARALLAX_PAGE_SPAN = 3;
        int mNumScreens;

        public WallpaperOffsetInterpolator() {
            mChoreographer = Choreographer.getInstance();
            mInterpolator = new DecelerateInterpolator(1.5f);
        }

        @Override
        public void doFrame(long frameTimeNanos) {
            updateOffset(false);
        }

        private void updateOffset(boolean force) {
            if (mWaitingForUpdate || force) {
                mWaitingForUpdate = false;
                if (computeScrollOffset() && mWindowToken != null) {
                    try {
                        mWallpaperManager.setWallpaperOffsets(mWindowToken,
                                mWallpaperOffset.getCurrX(), 0.5f);
                        setWallpaperOffsetSteps();
                    } catch (IllegalArgumentException e) {
                        Log.e(TAG, "Error updating wallpaper offset: " + e);
                    }
                }
            }
        }

        public boolean computeScrollOffset() {
            final float oldOffset = mCurrentOffset;
            if (mAnimating) {
                long durationSinceAnimation = System.currentTimeMillis() - mAnimationStartTime;
                float t0 = durationSinceAnimation / (float) ANIMATION_DURATION;
                float t1 = mInterpolator.getInterpolation(t0);
                mCurrentOffset = mAnimationStartOffset +
                        (mFinalOffset - mAnimationStartOffset) * t1;
                mAnimating = durationSinceAnimation < ANIMATION_DURATION;
            } else {
                mCurrentOffset = mFinalOffset;
            }

            if (Math.abs(mCurrentOffset - mFinalOffset) > 0.0000001f) {
                scheduleUpdate();
            }
            if (Math.abs(oldOffset - mCurrentOffset) > 0.0000001f) {
                return true;
            }
            return false;
        }

        private float wallpaperOffsetForCurrentScroll() {
            // TODO: do different behavior if it's  a live wallpaper?
            // Don't use up all the wallpaper parallax until you have at least
            // MIN_PARALLAX_PAGE_SPAN pages
            int numScrollingPages = getNumScreensExcludingEmptyAndCustom();
            int parallaxPageSpan;
            if (mWallpaperIsLiveWallpaper) {
                parallaxPageSpan = numScrollingPages - 1;
            } else {
                parallaxPageSpan = Math.max(MIN_PARALLAX_PAGE_SPAN, numScrollingPages - 1);
            }
            mNumPagesForWallpaperParallax = parallaxPageSpan;

            if (getChildCount() <= 1) {
                if (mIsRtl) {
                    return 1 - 1.0f/mNumPagesForWallpaperParallax;
                }
                return 0;
            }

            // Exclude the leftmost page
            int emptyExtraPages = numEmptyScreensToIgnore();
            int firstIndex = numCustomPages();
            // Exclude the last extra empty screen (if we have > MIN_PARALLAX_PAGE_SPAN pages)
            int lastIndex = getChildCount() - 1 - emptyExtraPages;
            if (mIsRtl) {
                int temp = firstIndex;
                firstIndex = lastIndex;
                lastIndex = temp;
            }

            int firstPageScrollX = getScrollForPage(firstIndex);
            int scrollRange = getScrollForPage(lastIndex) - firstPageScrollX;
            if (scrollRange == 0) {
                return 0;
            } else {
                // Sometimes the left parameter of the pages is animated during a layout transition;
                // this parameter offsets it to keep the wallpaper from animating as well
                int adjustedScroll =
                        getScrollX() - firstPageScrollX - getLayoutTransitionOffsetForPage(0);
                float offset = Math.min(1, adjustedScroll / (float) scrollRange);
                offset = Math.max(0, offset);

                // On RTL devices, push the wallpaper offset to the right if we don't have enough
                // pages (ie if numScrollingPages < MIN_PARALLAX_PAGE_SPAN)
                if (!mWallpaperIsLiveWallpaper && numScrollingPages < MIN_PARALLAX_PAGE_SPAN
                        && mIsRtl) {
                    return offset * (parallaxPageSpan - numScrollingPages + 1) / parallaxPageSpan;
                }
                return offset * (numScrollingPages - 1) / parallaxPageSpan;
            }
        }

        private int numEmptyScreensToIgnore() {
            int numScrollingPages = getChildCount() - numCustomPages();
            if (numScrollingPages >= MIN_PARALLAX_PAGE_SPAN && hasExtraEmptyScreen()) {
                return 1;
            } else {
                return 0;
            }
        }

        private int getNumScreensExcludingEmptyAndCustom() {
            int numScrollingPages = getChildCount() - numEmptyScreensToIgnore() - numCustomPages();
            return numScrollingPages;
        }

        public void syncWithScroll() {
            float offset = wallpaperOffsetForCurrentScroll();
            mWallpaperOffset.setFinalX(offset);
            updateOffset(true);
        }

        public float getCurrX() {
            return mCurrentOffset;
        }

        public float getFinalX() {
            return mFinalOffset;
        }

        private void animateToFinal() {
            mAnimating = true;
            mAnimationStartOffset = mCurrentOffset;
            mAnimationStartTime = System.currentTimeMillis();
        }

        private void setWallpaperOffsetSteps() {
            // Set wallpaper offset steps (1 / (number of screens - 1))
            float xOffset = 1.0f / mNumPagesForWallpaperParallax;
            if (xOffset != mLastSetWallpaperOffsetSteps) {
                mWallpaperManager.setWallpaperOffsetSteps(xOffset, 1.0f);
                mLastSetWallpaperOffsetSteps = xOffset;
            }
        }

        public void setFinalX(float x) {
            scheduleUpdate();
            mFinalOffset = Math.max(0f, Math.min(x, 1.0f));
            if (getNumScreensExcludingEmptyAndCustom() != mNumScreens) {
                if (mNumScreens > 0) {
                    // Don't animate if we're going from 0 screens
                    animateToFinal();
                }
                mNumScreens = getNumScreensExcludingEmptyAndCustom();
            }
        }

        private void scheduleUpdate() {
            if (!mWaitingForUpdate) {
                mChoreographer.postFrameCallback(this);
                mWaitingForUpdate = true;
            }
        }

        public void jumpToFinal() {
            mCurrentOffset = mFinalOffset;
        }
    }

    @Override
    public void computeScroll() {
        super.computeScroll();
        mWallpaperOffset.syncWithScroll();
    }

    @Override
    public void announceForAccessibility(CharSequence text) {
        // Don't announce if apps is on top of us.
        if (!mLauncher.isAppsViewVisible()) {
            super.announceForAccessibility(text);
        }
    }

    public void showOutlinesTemporarily() {
        if (!mIsPageMoving && !isTouchActive()) {
            snapToPage(mCurrentPage);
        }
    }

    float backgroundAlphaInterpolator(float r) {
        float pivotA = 0.1f;
        float pivotB = 0.4f;
        if (r < pivotA) {
            return 0;
        } else if (r > pivotB) {
            return 1.0f;
        } else {
            return (r - pivotA)/(pivotB - pivotA);
        }
    }

    private void updatePageAlphaValues(int screenCenter) {
        if (mWorkspaceFadeInAdjacentScreens &&
                !workspaceInModalState() &&
                !mIsSwitchingState) {
            for (int i = numCustomPages(); i < getChildCount(); i++) {
                CellLayout child = (CellLayout) getChildAt(i);
                if (child != null) {
                    float scrollProgress = getScrollProgress(screenCenter, child, i);
                    float alpha = 1 - Math.abs(scrollProgress);
                    child.getShortcutsAndWidgets().setAlpha(alpha);
                }
            }
        }
    }

    @TargetApi(Build.VERSION_CODES.LOLLIPOP)
    @Override
    public void enableAccessibleDrag(boolean enable) {
        for (int i = 0; i < getChildCount(); i++) {
            CellLayout child = (CellLayout) getChildAt(i);
            child.enableAccessibleDrag(enable, CellLayout.WORKSPACE_ACCESSIBILITY_DRAG);
        }

        if (enable) {
            // We need to allow our individual children to become click handlers in this case
            setOnClickListener(null);
        } else {
            // Reset our click listener
            setOnClickListener(mLauncher);
        }
        mLauncher.getSearchBar().enableAccessibleDrag(enable);
        mLauncher.getHotseat().getLayout()
            .enableAccessibleDrag(enable, CellLayout.WORKSPACE_ACCESSIBILITY_DRAG);
    }

    public boolean hasCustomContent() {
        return (mScreenOrder.size() > 0 && mScreenOrder.get(0) == CUSTOM_CONTENT_SCREEN_ID);
    }

    public int numCustomPages() {
        return hasCustomContent() ? 1 : 0;
    }

    public boolean isOnOrMovingToCustomContent() {
        return hasCustomContent() && getNextPage() == 0;
    }

    private void updateStateForCustomContent(int screenCenter) {
        float translationX = 0;
        float progress = 0;
        if (hasCustomContent()) {
            int index = mScreenOrder.indexOf(CUSTOM_CONTENT_SCREEN_ID);

            int scrollDelta = getScrollX() - getScrollForPage(index) -
                    getLayoutTransitionOffsetForPage(index);
            float scrollRange = getScrollForPage(index + 1) - getScrollForPage(index);
            translationX = scrollRange - scrollDelta;
            progress = (scrollRange - scrollDelta) / scrollRange;

            if (mIsRtl) {
                translationX = Math.min(0, translationX);
            } else {
                translationX = Math.max(0, translationX);
            }
            progress = Math.max(0, progress);
        }

        if (Float.compare(progress, mLastCustomContentScrollProgress) == 0) return;

        CellLayout cc = mWorkspaceScreens.get(CUSTOM_CONTENT_SCREEN_ID);
        if (progress > 0 && cc.getVisibility() != VISIBLE && !workspaceInModalState()) {
            cc.setVisibility(VISIBLE);
        }

        mLastCustomContentScrollProgress = progress;

        // We should only update the drag layer background alpha if we are not in all apps or the
        // widgets tray
        if (mState == State.NORMAL) {
            mLauncher.getDragLayer().setBackgroundAlpha(progress == 1 ? 0 : progress * 0.8f);
        }

        if (mLauncher.getHotseat() != null) {
            mLauncher.getHotseat().setTranslationX(translationX);
        }

        if (getPageIndicator() != null) {
            getPageIndicator().setTranslationX(translationX);
        }

        if (mCustomContentCallbacks != null) {
            mCustomContentCallbacks.onScrollProgressChanged(progress);
        }
    }

    @Override
    protected OnClickListener getPageIndicatorClickListener() {
        AccessibilityManager am = (AccessibilityManager)
                getContext().getSystemService(Context.ACCESSIBILITY_SERVICE);
        if (!am.isTouchExplorationEnabled()) {
            return null;
        }
        OnClickListener listener = new OnClickListener() {
            @Override
            public void onClick(View arg0) {
                mLauncher.showOverviewMode(true);
            }
        };
        return listener;
    }

    @Override
    protected void screenScrolled(int screenCenter) {
        updatePageAlphaValues(screenCenter);
        updateStateForCustomContent(screenCenter);
        enableHwLayersOnVisiblePages();
    }

    protected void onAttachedToWindow() {
        super.onAttachedToWindow();
        mWindowToken = getWindowToken();
        computeScroll();
        mDragController.setWindowToken(mWindowToken);
    }

    protected void onDetachedFromWindow() {
        super.onDetachedFromWindow();
        mWindowToken = null;
    }

    protected void onResume() {
        if (getPageIndicator() != null) {
            // In case accessibility state has changed, we need to perform this on every
            // attach to window
            OnClickListener listener = getPageIndicatorClickListener();
            if (listener != null) {
                getPageIndicator().setOnClickListener(listener);
            }
        }

        // Update wallpaper dimensions if they were changed since last onResume
        // (we also always set the wallpaper dimensions in the constructor)
        if (LauncherAppState.getInstance().hasWallpaperChangedSinceLastCheck()) {
            setWallpaperDimension();
        }
        mWallpaperIsLiveWallpaper = mWallpaperManager.getWallpaperInfo() != null;
        // Force the wallpaper offset steps to be set again, because another app might have changed
        // them
        mLastSetWallpaperOffsetSteps = 0f;
    }

    @Override
    protected void onLayout(boolean changed, int left, int top, int right, int bottom) {
        if (mFirstLayout && mCurrentPage >= 0 && mCurrentPage < getChildCount()) {
            mWallpaperOffset.syncWithScroll();
            mWallpaperOffset.jumpToFinal();
        }
        super.onLayout(changed, left, top, right, bottom);
    }

    @Override
    protected void onDraw(Canvas canvas) {
        super.onDraw(canvas);

        // Call back to LauncherModel to finish binding after the first draw
        post(mBindPages);
    }

    @Override
    protected boolean onRequestFocusInDescendants(int direction, Rect previouslyFocusedRect) {
        if (!mLauncher.isAppsViewVisible()) {
            final Folder openFolder = getOpenFolder();
            if (openFolder != null) {
                return openFolder.requestFocus(direction, previouslyFocusedRect);
            } else {
                return super.onRequestFocusInDescendants(direction, previouslyFocusedRect);
            }
        }
        return false;
    }

    @Override
    public int getDescendantFocusability() {
        if (workspaceInModalState()) {
            return ViewGroup.FOCUS_BLOCK_DESCENDANTS;
        }
        return super.getDescendantFocusability();
    }

    @Override
    public void addFocusables(ArrayList<View> views, int direction, int focusableMode) {
        if (!mLauncher.isAppsViewVisible()) {
            final Folder openFolder = getOpenFolder();
            if (openFolder != null) {
                openFolder.addFocusables(views, direction);
            } else {
                super.addFocusables(views, direction, focusableMode);
            }
        }
    }

    public boolean workspaceInModalState() {
        return mState != State.NORMAL;
    }

    void enableChildrenCache(int fromPage, int toPage) {
        if (fromPage > toPage) {
            final int temp = fromPage;
            fromPage = toPage;
            toPage = temp;
        }

        final int screenCount = getChildCount();

        fromPage = Math.max(fromPage, 0);
        toPage = Math.min(toPage, screenCount - 1);

        for (int i = fromPage; i <= toPage; i++) {
            final CellLayout layout = (CellLayout) getChildAt(i);
            layout.setChildrenDrawnWithCacheEnabled(true);
            layout.setChildrenDrawingCacheEnabled(true);
        }
    }

    void clearChildrenCache() {
        final int screenCount = getChildCount();
        for (int i = 0; i < screenCount; i++) {
            final CellLayout layout = (CellLayout) getChildAt(i);
            layout.setChildrenDrawnWithCacheEnabled(false);
            // In software mode, we don't want the items to continue to be drawn into bitmaps
            if (!isHardwareAccelerated()) {
                layout.setChildrenDrawingCacheEnabled(false);
            }
        }
    }

    @Thunk void updateChildrenLayersEnabled(boolean force) {
        boolean small = mState == State.OVERVIEW || mIsSwitchingState;
        boolean enableChildrenLayers = force || small || mAnimatingViewIntoPlace || isPageMoving();

        if (enableChildrenLayers != mChildrenLayersEnabled) {
            mChildrenLayersEnabled = enableChildrenLayers;
            if (mChildrenLayersEnabled) {
                enableHwLayersOnVisiblePages();
            } else {
                for (int i = 0; i < getPageCount(); i++) {
                    final CellLayout cl = (CellLayout) getChildAt(i);
                    cl.enableHardwareLayer(false);
                }
            }
        }
    }

    private void enableHwLayersOnVisiblePages() {
        if (mChildrenLayersEnabled) {
            final int screenCount = getChildCount();
            getVisiblePages(mTempVisiblePagesRange);
            int leftScreen = mTempVisiblePagesRange[0];
            int rightScreen = mTempVisiblePagesRange[1];
            if (leftScreen == rightScreen) {
                // make sure we're caching at least two pages always
                if (rightScreen < screenCount - 1) {
                    rightScreen++;
                } else if (leftScreen > 0) {
                    leftScreen--;
                }
            }

            final CellLayout customScreen = mWorkspaceScreens.get(CUSTOM_CONTENT_SCREEN_ID);
            for (int i = 0; i < screenCount; i++) {
                final CellLayout layout = (CellLayout) getPageAt(i);

                // enable layers between left and right screen inclusive, except for the
                // customScreen, which may animate its content during transitions.
                boolean enableLayer = layout != customScreen &&
                        leftScreen <= i && i <= rightScreen && shouldDrawChild(layout);
                layout.enableHardwareLayer(enableLayer);
            }
        }
    }

    public void buildPageHardwareLayers() {
        // force layers to be enabled just for the call to buildLayer
        updateChildrenLayersEnabled(true);
        if (getWindowToken() != null) {
            final int childCount = getChildCount();
            for (int i = 0; i < childCount; i++) {
                CellLayout cl = (CellLayout) getChildAt(i);
                cl.buildHardwareLayer();
            }
        }
        updateChildrenLayersEnabled(false);
    }

    @Override
    protected void getVisiblePages(int[] range) {
        super.getVisiblePages(range);
        if (mState == State.OVERVIEW || mState == State.SPRING_LOADED) {
            // In overview mode, make sure that the two side pages are visible.
            range[0] = Math.min(range[0], Math.max(getCurrentPage() - 1, numCustomPages()));
            range[1] = Math.max(range[0], Math.min(getCurrentPage() + 1, getPageCount() - 1));
        }
    }

    protected void onWallpaperTap(MotionEvent ev) {
        final int[] position = mTempXY;
        getLocationOnScreen(position);

        int pointerIndex = ev.getActionIndex();
        position[0] += (int) ev.getX(pointerIndex);
        position[1] += (int) ev.getY(pointerIndex);

        mWallpaperManager.sendWallpaperCommand(getWindowToken(),
                ev.getAction() == MotionEvent.ACTION_UP
                        ? WallpaperManager.COMMAND_TAP : WallpaperManager.COMMAND_SECONDARY_TAP,
                position[0], position[1], 0, null);
    }

    /*
    *
    * We call these methods (onDragStartedWithItemSpans/onDragStartedWithSize) whenever we
    * start a drag in Launcher, regardless of whether the drag has ever entered the Workspace
    *
    * These methods mark the appropriate pages as accepting drops (which alters their visual
    * appearance).
    *
    */
    private static Rect getDrawableBounds(Drawable d) {
        Rect bounds = new Rect();
        d.copyBounds(bounds);
        if (bounds.width() == 0 || bounds.height() == 0) {
            bounds.set(0, 0, d.getIntrinsicWidth(), d.getIntrinsicHeight());
        } else {
            bounds.offsetTo(0, 0);
        }
        if (d instanceof PreloadIconDrawable) {
            int inset = -((PreloadIconDrawable) d).getOutset();
            bounds.inset(inset, inset);
        }
        return bounds;
    }

    public void onExternalDragStartedWithItem(View v) {
        // Compose a drag bitmap with the view scaled to the icon size
        DeviceProfile grid = mLauncher.getDeviceProfile();
        int iconSize = grid.iconSizePx;
        int bmpWidth = v.getMeasuredWidth();
        int bmpHeight = v.getMeasuredHeight();

        // If this is a text view, use its drawable instead
        if (v instanceof TextView) {
            Drawable d = getTextViewIcon((TextView) v);
            Rect bounds = getDrawableBounds(d);
            bmpWidth = bounds.width();
            bmpHeight = bounds.height();
        }

        // Compose the bitmap to create the icon from
        Bitmap b = Bitmap.createBitmap(bmpWidth, bmpHeight,
                Bitmap.Config.ARGB_8888);
        mCanvas.setBitmap(b);
        drawDragView(v, mCanvas, 0);
        mCanvas.setBitmap(null);

        // The outline is used to visualize where the item will land if dropped
        mDragOutline = createDragOutline(b, DRAG_BITMAP_PADDING, iconSize, iconSize, true);
    }

    public void onDragStartedWithItem(PendingAddItemInfo info, Bitmap b, boolean clipAlpha) {
        int[] size = estimateItemSize(info, false);

        // The outline is used to visualize where the item will land if dropped
        mDragOutline = createDragOutline(b, DRAG_BITMAP_PADDING, size[0], size[1], clipAlpha);
    }

    public void exitWidgetResizeMode() {
        DragLayer dragLayer = mLauncher.getDragLayer();
        dragLayer.clearAllResizeFrames();
    }

    @Override
    protected void getFreeScrollPageRange(int[] range) {
        getOverviewModePages(range);
    }

    private void getOverviewModePages(int[] range) {
        int start = numCustomPages();
        int end = getChildCount() - 1;

        range[0] = Math.max(0, Math.min(start, getChildCount() - 1));
        range[1] = Math.max(0,  end);
    }

    public void onStartReordering() {
        super.onStartReordering();
        // Reordering handles its own animations, disable the automatic ones.
        disableLayoutTransitions();
    }

    public void onEndReordering() {
        super.onEndReordering();

        if (mLauncher.isWorkspaceLoading()) {
            // Invalid and dangerous operation if workspace is loading
            return;
        }

        mScreenOrder.clear();
        int count = getChildCount();
        for (int i = 0; i < count; i++) {
            CellLayout cl = ((CellLayout) getChildAt(i));
            mScreenOrder.add(getIdForScreen(cl));
        }

        mLauncher.getModel().updateWorkspaceScreenOrder(mLauncher, mScreenOrder);

        // Re-enable auto layout transitions for page deletion.
        enableLayoutTransitions();
    }

    public boolean isInOverviewMode() {
        return mState == State.OVERVIEW;
    }

    public void snapToPageFromOverView(int whichPage) {
        mStateTransitionAnimation.snapToPageFromOverView(whichPage);
    }

    int getOverviewModeTranslationY() {
        DeviceProfile grid = mLauncher.getDeviceProfile();
        Rect workspacePadding = grid.getWorkspacePadding(Utilities.isRtl(getResources()));
        int overviewButtonBarHeight = grid.getOverviewModeButtonBarHeight();

        int scaledHeight = (int) (mOverviewModeShrinkFactor * getNormalChildHeight());
        int workspaceTop = mInsets.top + workspacePadding.top;
        int workspaceBottom = getViewportHeight() - mInsets.bottom - workspacePadding.bottom;
        int overviewTop = mInsets.top;
        int overviewBottom = getViewportHeight() - mInsets.bottom - overviewButtonBarHeight;
        int workspaceOffsetTopEdge = workspaceTop + ((workspaceBottom - workspaceTop) - scaledHeight) / 2;
        int overviewOffsetTopEdge = overviewTop + (overviewBottom - overviewTop - scaledHeight) / 2;
        return -workspaceOffsetTopEdge + overviewOffsetTopEdge;
    }

    /**
     * Sets the current workspace {@link State}, returning an animation transitioning the workspace
     * to that new state.
     */
    public Animator setStateWithAnimation(State toState, boolean animated,
            boolean hasOverlaySearchBar, HashMap<View, Integer> layerViews) {
        // Create the animation to the new state
        Animator workspaceAnim =  mStateTransitionAnimation.getAnimationToState(mState,
                toState, animated, hasOverlaySearchBar, layerViews);

        // Update the current state
        mState = toState;
        updateAccessibilityFlags();
        if (mState == State.OVERVIEW || mState == State.SPRING_LOADED) {
            // Redraw pages, as we might want to draw pages which were not visible.
            invalidate();
        }

        return workspaceAnim;
    }

    State getState() {
        return mState;
    }

    public void updateAccessibilityFlags() {
        if (Utilities.isLmpOrAbove()) {
            int total = getPageCount();
            for (int i = numCustomPages(); i < total; i++) {
                updateAccessibilityFlags((CellLayout) getPageAt(i), i);
            }
            setImportantForAccessibility((mState == State.NORMAL || mState == State.OVERVIEW)
                    ? IMPORTANT_FOR_ACCESSIBILITY_AUTO
                            : IMPORTANT_FOR_ACCESSIBILITY_NO_HIDE_DESCENDANTS);
        } else {
            int accessible = mState == State.NORMAL ?
                    IMPORTANT_FOR_ACCESSIBILITY_AUTO :
                        IMPORTANT_FOR_ACCESSIBILITY_NO_HIDE_DESCENDANTS;
            setImportantForAccessibility(accessible);
        }
    }

    private void updateAccessibilityFlags(CellLayout page, int pageNo) {
        if (mState == State.OVERVIEW) {
            page.setImportantForAccessibility(IMPORTANT_FOR_ACCESSIBILITY_YES);
            page.getShortcutsAndWidgets().setImportantForAccessibility(
                    IMPORTANT_FOR_ACCESSIBILITY_NO_HIDE_DESCENDANTS);
            page.setContentDescription(getPageDescription(pageNo));

            if (mPagesAccessibilityDelegate == null) {
                mPagesAccessibilityDelegate = new OverviewScreenAccessibilityDelegate(this);
            }
            page.setAccessibilityDelegate(mPagesAccessibilityDelegate);
        } else {
            int accessible = mState == State.NORMAL ?
                    IMPORTANT_FOR_ACCESSIBILITY_AUTO :
                        IMPORTANT_FOR_ACCESSIBILITY_NO_HIDE_DESCENDANTS;
            page.setImportantForAccessibility(IMPORTANT_FOR_ACCESSIBILITY_NO);
            page.getShortcutsAndWidgets().setImportantForAccessibility(accessible);
            page.setContentDescription(null);
            page.setAccessibilityDelegate(null);
        }
    }

    @Override
    public void onLauncherTransitionPrepare(Launcher l, boolean animated, boolean toWorkspace) {
        mIsSwitchingState = true;

        // Invalidate here to ensure that the pages are rendered during the state change transition.
        invalidate();

        updateChildrenLayersEnabled(false);
        hideCustomContentIfNecessary();
    }

    @Override
    public void onLauncherTransitionStart(Launcher l, boolean animated, boolean toWorkspace) {
    }

    @Override
    public void onLauncherTransitionStep(Launcher l, float t) {
        mTransitionProgress = t;
    }

    @Override
    public void onLauncherTransitionEnd(Launcher l, boolean animated, boolean toWorkspace) {
        mIsSwitchingState = false;
        updateChildrenLayersEnabled(false);
        showCustomContentIfNecessary();
    }

    void updateCustomContentVisibility() {
        int visibility = mState == Workspace.State.NORMAL ? VISIBLE : INVISIBLE;
        if (hasCustomContent()) {
            mWorkspaceScreens.get(CUSTOM_CONTENT_SCREEN_ID).setVisibility(visibility);
        }
    }

    void showCustomContentIfNecessary() {
        boolean show  = mState == Workspace.State.NORMAL;
        if (show && hasCustomContent()) {
            mWorkspaceScreens.get(CUSTOM_CONTENT_SCREEN_ID).setVisibility(VISIBLE);
        }
    }

    void hideCustomContentIfNecessary() {
        boolean hide  = mState != Workspace.State.NORMAL;
        if (hide && hasCustomContent()) {
            disableLayoutTransitions();
            mWorkspaceScreens.get(CUSTOM_CONTENT_SCREEN_ID).setVisibility(INVISIBLE);
            enableLayoutTransitions();
        }
    }

    /**
     * Returns the drawable for the given text view.
     */
    public static Drawable getTextViewIcon(TextView tv) {
        final Drawable[] drawables = tv.getCompoundDrawables();
        for (int i = 0; i < drawables.length; i++) {
            if (drawables[i] != null) {
                return drawables[i];
            }
        }
        return null;
    }

    /**
     * Draw the View v into the given Canvas.
     *
     * @param v the view to draw
     * @param destCanvas the canvas to draw on
     * @param padding the horizontal and vertical padding to use when drawing
     */
    private static void drawDragView(View v, Canvas destCanvas, int padding) {
        final Rect clipRect = sTempRect;
        v.getDrawingRect(clipRect);

        boolean textVisible = false;

        destCanvas.save();
        if (v instanceof TextView) {
            Drawable d = getTextViewIcon((TextView) v);
            Rect bounds = getDrawableBounds(d);
            clipRect.set(0, 0, bounds.width() + padding, bounds.height() + padding);
            destCanvas.translate(padding / 2 - bounds.left, padding / 2 - bounds.top);
            d.draw(destCanvas);
        } else {
            if (v instanceof FolderIcon) {
                // For FolderIcons the text can bleed into the icon area, and so we need to
                // hide the text completely (which can't be achieved by clipping).
                if (((FolderIcon) v).getTextVisible()) {
                    ((FolderIcon) v).setTextVisible(false);
                    textVisible = true;
                }
            }
            destCanvas.translate(-v.getScrollX() + padding / 2, -v.getScrollY() + padding / 2);
            destCanvas.clipRect(clipRect, Op.REPLACE);
            v.draw(destCanvas);

            // Restore text visibility of FolderIcon if necessary
            if (textVisible) {
                ((FolderIcon) v).setTextVisible(true);
            }
        }
        destCanvas.restore();
    }

    /**
     * Returns a new bitmap to show when the given View is being dragged around.
     * Responsibility for the bitmap is transferred to the caller.
     * @param expectedPadding padding to add to the drag view. If a different padding was used
     * its value will be changed
     */
    public Bitmap createDragBitmap(View v, AtomicInteger expectedPadding) {
        Bitmap b;

        int padding = expectedPadding.get();
        if (v instanceof TextView) {
            Drawable d = getTextViewIcon((TextView) v);
            Rect bounds = getDrawableBounds(d);
            b = Bitmap.createBitmap(bounds.width() + padding,
                    bounds.height() + padding, Bitmap.Config.ARGB_8888);
            expectedPadding.set(padding - bounds.left - bounds.top);
        } else {
            b = Bitmap.createBitmap(
                    v.getWidth() + padding, v.getHeight() + padding, Bitmap.Config.ARGB_8888);
        }

        mCanvas.setBitmap(b);
        drawDragView(v, mCanvas, padding);
        mCanvas.setBitmap(null);

        return b;
    }

    /**
     * Returns a new bitmap to be used as the object outline, e.g. to visualize the drop location.
     * Responsibility for the bitmap is transferred to the caller.
     */
    private Bitmap createDragOutline(View v, int padding) {
        final int outlineColor = getResources().getColor(R.color.outline_color);
        final Bitmap b = Bitmap.createBitmap(
                v.getWidth() + padding, v.getHeight() + padding, Bitmap.Config.ARGB_8888);

        mCanvas.setBitmap(b);
        drawDragView(v, mCanvas, padding);
        mOutlineHelper.applyExpensiveOutlineWithBlur(b, mCanvas, outlineColor, outlineColor);
        mCanvas.setBitmap(null);
        return b;
    }

    /**
     * Returns a new bitmap to be used as the object outline, e.g. to visualize the drop location.
     * Responsibility for the bitmap is transferred to the caller.
     */
    private Bitmap createDragOutline(Bitmap orig, int padding, int w, int h,
            boolean clipAlpha) {
        final int outlineColor = getResources().getColor(R.color.outline_color);
        final Bitmap b = Bitmap.createBitmap(w, h, Bitmap.Config.ARGB_8888);
        mCanvas.setBitmap(b);

        Rect src = new Rect(0, 0, orig.getWidth(), orig.getHeight());
        float scaleFactor = Math.min((w - padding) / (float) orig.getWidth(),
                (h - padding) / (float) orig.getHeight());
        int scaledWidth = (int) (scaleFactor * orig.getWidth());
        int scaledHeight = (int) (scaleFactor * orig.getHeight());
        Rect dst = new Rect(0, 0, scaledWidth, scaledHeight);

        // center the image
        dst.offset((w - scaledWidth) / 2, (h - scaledHeight) / 2);

        mCanvas.drawBitmap(orig, src, dst, null);
        mOutlineHelper.applyExpensiveOutlineWithBlur(b, mCanvas, outlineColor, outlineColor,
                clipAlpha);
        mCanvas.setBitmap(null);

        return b;
    }

    public void startDrag(CellLayout.CellInfo cellInfo) {
        startDrag(cellInfo, false);
    }

    @Override
    public void startDrag(CellLayout.CellInfo cellInfo, boolean accessible) {
        View child = cellInfo.cell;

        // Make sure the drag was started by a long press as opposed to a long click.
        if (!child.isInTouchMode()) {
            return;
        }

        mDragInfo = cellInfo;
        child.setVisibility(INVISIBLE);
        CellLayout layout = (CellLayout) child.getParent().getParent();
        layout.prepareChildForDrag(child);

        beginDragShared(child, this, accessible);
    }

    public void beginDragShared(View child, DragSource source, boolean accessible) {
        beginDragShared(child, new Point(), source, accessible);
    }

    public void beginDragShared(View child, Point relativeTouchPos, DragSource source,
            boolean accessible) {
        child.clearFocus();
        child.setPressed(false);

        // The outline is used to visualize where the item will land if dropped
        mDragOutline = createDragOutline(child, DRAG_BITMAP_PADDING);

        mLauncher.onDragStarted(child);
        // The drag bitmap follows the touch point around on the screen
        AtomicInteger padding = new AtomicInteger(DRAG_BITMAP_PADDING);
        final Bitmap b = createDragBitmap(child, padding);

        final int bmpWidth = b.getWidth();
        final int bmpHeight = b.getHeight();

        float scale = mLauncher.getDragLayer().getLocationInDragLayer(child, mTempXY);
        int dragLayerX = Math.round(mTempXY[0] - (bmpWidth - scale * child.getWidth()) / 2);
        int dragLayerY = Math.round(mTempXY[1] - (bmpHeight - scale * bmpHeight) / 2
                        - padding.get() / 2);

        DeviceProfile grid = mLauncher.getDeviceProfile();
        Point dragVisualizeOffset = null;
        Rect dragRect = null;
        if (child instanceof BubbleTextView) {
            BubbleTextView icon = (BubbleTextView) child;
            int iconSize = grid.iconSizePx;
            int top = child.getPaddingTop();
            int left = (bmpWidth - iconSize) / 2;
            int right = left + iconSize;
            int bottom = top + iconSize;
            if (icon.isLayoutHorizontal()) {
                // If the layout is horizontal, then if we are just picking up the icon, then just
                // use the child position since the icon is top-left aligned.  Otherwise, offset
                // the drag layer position horizontally so that the icon is under the current
                // touch position.
                if (icon.getIcon().getBounds().contains(relativeTouchPos.x, relativeTouchPos.y)) {
                    dragLayerX = Math.round(mTempXY[0]);
                } else {
                    dragLayerX = Math.round(mTempXY[0] + relativeTouchPos.x - (bmpWidth / 2));
                }
            }
            dragLayerY += top;
            // Note: The drag region is used to calculate drag layer offsets, but the
            // dragVisualizeOffset in addition to the dragRect (the size) to position the outline.
            dragVisualizeOffset = new Point(-padding.get() / 2, padding.get() / 2);
            dragRect = new Rect(left, top, right, bottom);
        } else if (child instanceof FolderIcon) {
            int previewSize = grid.folderIconSizePx;
            dragVisualizeOffset = new Point(-padding.get() / 2,
                    padding.get() / 2 - child.getPaddingTop());
            dragRect = new Rect(0, child.getPaddingTop(), child.getWidth(), previewSize);
        }

        // Clear the pressed state if necessary
        if (child instanceof BubbleTextView) {
            BubbleTextView icon = (BubbleTextView) child;
            icon.clearPressedBackground();
        }

        Object dragObject = child.getTag();
        if (!(dragObject instanceof ItemInfo)) {
            String msg = "Drag started with a view that has no tag set. This "
                    + "will cause a crash (issue 11627249) down the line. "
                    + "View: " + child + "  tag: " + child.getTag();
            throw new IllegalStateException(msg);
        }

        DragView dv = mDragController.startDrag(b, dragLayerX, dragLayerY, source,
                (ItemInfo) dragObject, DragController.DRAG_ACTION_MOVE, dragVisualizeOffset,
                dragRect, scale, accessible);
        dv.setIntrinsicIconScaleFactor(source.getIntrinsicIconScaleFactor());

        if (child.getParent() instanceof ShortcutAndWidgetContainer) {
            mDragSourceInternal = (ShortcutAndWidgetContainer) child.getParent();
        }

        b.recycle();
    }

    public void beginExternalDragShared(View child, DragSource source) {
        DeviceProfile grid = mLauncher.getDeviceProfile();
        int iconSize = grid.iconSizePx;

        // Notify launcher of drag start
        mLauncher.onDragStarted(child);

        // Compose a new drag bitmap that is of the icon size
        AtomicInteger padding = new AtomicInteger(DRAG_BITMAP_PADDING);
        final Bitmap tmpB = createDragBitmap(child, padding);
        Bitmap b = Bitmap.createBitmap(iconSize, iconSize, Bitmap.Config.ARGB_8888);
        Paint p = new Paint();
        p.setFilterBitmap(true);
        mCanvas.setBitmap(b);
        mCanvas.drawBitmap(tmpB, new Rect(0, 0, tmpB.getWidth(), tmpB.getHeight()),
                new Rect(0, 0, iconSize, iconSize), p);
        mCanvas.setBitmap(null);

        // Find the child's location on the screen
        int bmpWidth = tmpB.getWidth();
        float iconScale = (float) bmpWidth / iconSize;
        float scale = mLauncher.getDragLayer().getLocationInDragLayer(child, mTempXY) * iconScale;
        int dragLayerX = Math.round(mTempXY[0] - (bmpWidth - scale * child.getWidth()) / 2);
        int dragLayerY = Math.round(mTempXY[1]);

        // Note: The drag region is used to calculate drag layer offsets, but the
        // dragVisualizeOffset in addition to the dragRect (the size) to position the outline.
        Point dragVisualizeOffset = new Point(-padding.get() / 2, padding.get() / 2);
        Rect dragRect = new Rect(0, 0, iconSize, iconSize);

        Object dragObject = child.getTag();
        if (!(dragObject instanceof ItemInfo)) {
            String msg = "Drag started with a view that has no tag set. This "
                    + "will cause a crash (issue 11627249) down the line. "
                    + "View: " + child + "  tag: " + child.getTag();
            throw new IllegalStateException(msg);
        }

        // Start the drag
        DragView dv = mDragController.startDrag(b, dragLayerX, dragLayerY, source,
                (ItemInfo) dragObject, DragController.DRAG_ACTION_MOVE, dragVisualizeOffset,
                dragRect, scale, false);
        dv.setIntrinsicIconScaleFactor(source.getIntrinsicIconScaleFactor());

        // Recycle temporary bitmaps
        tmpB.recycle();
    }

    public boolean transitionStateShouldAllowDrop() {
        return ((!isSwitchingState() || mTransitionProgress > 0.5f) &&
                (mState == State.NORMAL || mState == State.SPRING_LOADED));
    }

    /**
     * {@inheritDoc}
     */
    public boolean acceptDrop(DragObject d) {
        // If it's an external drop (e.g. from All Apps), check if it should be accepted
        CellLayout dropTargetLayout = mDropToLayout;
        if (d.dragSource != this) {
            // Don't accept the drop if we're not over a screen at time of drop
            if (dropTargetLayout == null) {
                return false;
            }
            if (!transitionStateShouldAllowDrop()) return false;

            mDragViewVisualCenter = d.getVisualCenter(mDragViewVisualCenter);

            // We want the point to be mapped to the dragTarget.
            if (mLauncher.isHotseatLayout(dropTargetLayout)) {
                mapPointFromSelfToHotseatLayout(mLauncher.getHotseat(), mDragViewVisualCenter);
            } else {
                mapPointFromSelfToChild(dropTargetLayout, mDragViewVisualCenter, null);
            }

            int spanX = 1;
            int spanY = 1;
            if (mDragInfo != null) {
                final CellLayout.CellInfo dragCellInfo = mDragInfo;
                spanX = dragCellInfo.spanX;
                spanY = dragCellInfo.spanY;
            } else {
                spanX = d.dragInfo.spanX;
                spanY = d.dragInfo.spanY;
            }

            int minSpanX = spanX;
            int minSpanY = spanY;
            if (d.dragInfo instanceof PendingAddWidgetInfo) {
                minSpanX = ((PendingAddWidgetInfo) d.dragInfo).minSpanX;
                minSpanY = ((PendingAddWidgetInfo) d.dragInfo).minSpanY;
            }

            mTargetCell = findNearestArea((int) mDragViewVisualCenter[0],
                    (int) mDragViewVisualCenter[1], minSpanX, minSpanY, dropTargetLayout,
                    mTargetCell);
            float distance = dropTargetLayout.getDistanceFromCell(mDragViewVisualCenter[0],
                    mDragViewVisualCenter[1], mTargetCell);
            if (mCreateUserFolderOnDrop && willCreateUserFolder(d.dragInfo,
                    dropTargetLayout, mTargetCell, distance, true)) {
                return true;
            }

            if (mAddToExistingFolderOnDrop && willAddToExistingUserFolder(d.dragInfo,
                    dropTargetLayout, mTargetCell, distance)) {
                return true;
            }

            int[] resultSpan = new int[2];
            mTargetCell = dropTargetLayout.performReorder((int) mDragViewVisualCenter[0],
                    (int) mDragViewVisualCenter[1], minSpanX, minSpanY, spanX, spanY,
                    null, mTargetCell, resultSpan, CellLayout.MODE_ACCEPT_DROP);
            boolean foundCell = mTargetCell[0] >= 0 && mTargetCell[1] >= 0;

            // Don't accept the drop if there's no room for the item
            if (!foundCell) {
                // Don't show the message if we are dropping on the AllApps button and the hotseat
                // is full
                boolean isHotseat = mLauncher.isHotseatLayout(dropTargetLayout);
                if (mTargetCell != null && isHotseat) {
                    Hotseat hotseat = mLauncher.getHotseat();
                    if (hotseat.isAllAppsButtonRank(
                            hotseat.getOrderInHotseat(mTargetCell[0], mTargetCell[1]))) {
                        return false;
                    }
                }

                mLauncher.showOutOfSpaceMessage(isHotseat);
                return false;
            }
        }

        long screenId = getIdForScreen(dropTargetLayout);
        if (screenId == EXTRA_EMPTY_SCREEN_ID) {
            commitExtraEmptyScreen();
        }

        return true;
    }

    boolean willCreateUserFolder(ItemInfo info, CellLayout target, int[] targetCell, float
            distance, boolean considerTimeout) {
        if (distance > mMaxDistanceForFolderCreation) return false;
        View dropOverView = target.getChildAt(targetCell[0], targetCell[1]);

        if (dropOverView != null) {
            CellLayout.LayoutParams lp = (CellLayout.LayoutParams) dropOverView.getLayoutParams();
            if (lp.useTmpCoords && (lp.tmpCellX != lp.cellX || lp.tmpCellY != lp.tmpCellY)) {
                return false;
            }
        }

        boolean hasntMoved = false;
        if (mDragInfo != null) {
            hasntMoved = dropOverView == mDragInfo.cell;
        }

        if (dropOverView == null || hasntMoved || (considerTimeout && !mCreateUserFolderOnDrop)) {
            return false;
        }

        boolean aboveShortcut = (dropOverView.getTag() instanceof ShortcutInfo);
        boolean willBecomeShortcut =
                (info.itemType == LauncherSettings.Favorites.ITEM_TYPE_APPLICATION ||
                info.itemType == LauncherSettings.Favorites.ITEM_TYPE_SHORTCUT);

        return (aboveShortcut && willBecomeShortcut);
    }

    boolean willAddToExistingUserFolder(ItemInfo dragInfo, CellLayout target, int[] targetCell,
            float distance) {
        if (distance > mMaxDistanceForFolderCreation) return false;
        View dropOverView = target.getChildAt(targetCell[0], targetCell[1]);

        if (dropOverView != null) {
            CellLayout.LayoutParams lp = (CellLayout.LayoutParams) dropOverView.getLayoutParams();
            if (lp.useTmpCoords && (lp.tmpCellX != lp.cellX || lp.tmpCellY != lp.tmpCellY)) {
                return false;
            }
        }

        if (dropOverView instanceof FolderIcon) {
            FolderIcon fi = (FolderIcon) dropOverView;
            if (fi.acceptDrop(dragInfo)) {
                return true;
            }
        }
        return false;
    }

    boolean createUserFolderIfNecessary(View newView, long container, CellLayout target,
            int[] targetCell, float distance, boolean external, DragView dragView,
            Runnable postAnimationRunnable) {
        if (distance > mMaxDistanceForFolderCreation) return false;
        View v = target.getChildAt(targetCell[0], targetCell[1]);

        boolean hasntMoved = false;
        if (mDragInfo != null) {
            CellLayout cellParent = getParentCellLayoutForView(mDragInfo.cell);
            hasntMoved = (mDragInfo.cellX == targetCell[0] &&
                    mDragInfo.cellY == targetCell[1]) && (cellParent == target);
        }

        if (v == null || hasntMoved || !mCreateUserFolderOnDrop) return false;
        mCreateUserFolderOnDrop = false;
        final long screenId = (targetCell == null) ? mDragInfo.screenId : getIdForScreen(target);

        boolean aboveShortcut = (v.getTag() instanceof ShortcutInfo);
        boolean willBecomeShortcut = (newView.getTag() instanceof ShortcutInfo);

        if (aboveShortcut && willBecomeShortcut) {
            ShortcutInfo sourceInfo = (ShortcutInfo) newView.getTag();
            ShortcutInfo destInfo = (ShortcutInfo) v.getTag();
            // if the drag started here, we need to remove it from the workspace
            if (!external) {
                getParentCellLayoutForView(mDragInfo.cell).removeView(mDragInfo.cell);
            }

            Rect folderLocation = new Rect();
            float scale = mLauncher.getDragLayer().getDescendantRectRelativeToSelf(v, folderLocation);
            target.removeView(v);

            FolderIcon fi =
                mLauncher.addFolder(target, container, screenId, targetCell[0], targetCell[1]);
            destInfo.cellX = -1;
            destInfo.cellY = -1;
            sourceInfo.cellX = -1;
            sourceInfo.cellY = -1;

            // If the dragView is null, we can't animate
            boolean animate = dragView != null;
            if (animate) {
                fi.performCreateAnimation(destInfo, v, sourceInfo, dragView, folderLocation, scale,
                        postAnimationRunnable);
            } else {
                fi.addItem(destInfo);
                fi.addItem(sourceInfo);
            }
            return true;
        }
        return false;
    }

    boolean addToExistingFolderIfNecessary(View newView, CellLayout target, int[] targetCell,
            float distance, DragObject d, boolean external) {
        if (distance > mMaxDistanceForFolderCreation) return false;

        View dropOverView = target.getChildAt(targetCell[0], targetCell[1]);
        if (!mAddToExistingFolderOnDrop) return false;
        mAddToExistingFolderOnDrop = false;

        if (dropOverView instanceof FolderIcon) {
            FolderIcon fi = (FolderIcon) dropOverView;
            if (fi.acceptDrop(d.dragInfo)) {
                fi.onDrop(d);

                // if the drag started here, we need to remove it from the workspace
                if (!external) {
                    getParentCellLayoutForView(mDragInfo.cell).removeView(mDragInfo.cell);
                }
                return true;
            }
        }
        return false;
    }

    @Override
    public void prepareAccessibilityDrop() { }

    public void onDrop(final DragObject d) {
        mDragViewVisualCenter = d.getVisualCenter(mDragViewVisualCenter);
        CellLayout dropTargetLayout = mDropToLayout;

        // We want the point to be mapped to the dragTarget.
        if (dropTargetLayout != null) {
            if (mLauncher.isHotseatLayout(dropTargetLayout)) {
                mapPointFromSelfToHotseatLayout(mLauncher.getHotseat(), mDragViewVisualCenter);
            } else {
                mapPointFromSelfToChild(dropTargetLayout, mDragViewVisualCenter, null);
            }
        }

        int snapScreen = -1;
        boolean resizeOnDrop = false;
        if (d.dragSource != this) {
            final int[] touchXY = new int[] { (int) mDragViewVisualCenter[0],
                    (int) mDragViewVisualCenter[1] };
            onDropExternal(touchXY, d.dragInfo, dropTargetLayout, false, d);
        } else if (mDragInfo != null) {
            final View cell = mDragInfo.cell;

            Runnable resizeRunnable = null;
            if (dropTargetLayout != null && !d.cancelled) {
                // Move internally
                boolean hasMovedLayouts = (getParentCellLayoutForView(cell) != dropTargetLayout);
                boolean hasMovedIntoHotseat = mLauncher.isHotseatLayout(dropTargetLayout);
                long container = hasMovedIntoHotseat ?
                        LauncherSettings.Favorites.CONTAINER_HOTSEAT :
                        LauncherSettings.Favorites.CONTAINER_DESKTOP;
                long screenId = (mTargetCell[0] < 0) ?
                        mDragInfo.screenId : getIdForScreen(dropTargetLayout);
                int spanX = mDragInfo != null ? mDragInfo.spanX : 1;
                int spanY = mDragInfo != null ? mDragInfo.spanY : 1;
                // First we find the cell nearest to point at which the item is
                // dropped, without any consideration to whether there is an item there.

                mTargetCell = findNearestArea((int) mDragViewVisualCenter[0], (int)
                        mDragViewVisualCenter[1], spanX, spanY, dropTargetLayout, mTargetCell);
                float distance = dropTargetLayout.getDistanceFromCell(mDragViewVisualCenter[0],
                        mDragViewVisualCenter[1], mTargetCell);

                // If the item being dropped is a shortcut and the nearest drop
                // cell also contains a shortcut, then create a folder with the two shortcuts.
                if (!mInScrollArea && createUserFolderIfNecessary(cell, container,
                        dropTargetLayout, mTargetCell, distance, false, d.dragView, null)) {
                    return;
                }

                if (addToExistingFolderIfNecessary(cell, dropTargetLayout, mTargetCell,
                        distance, d, false)) {
                    return;
                }

                // Aside from the special case where we're dropping a shortcut onto a shortcut,
                // we need to find the nearest cell location that is vacant
                ItemInfo item = d.dragInfo;
                int minSpanX = item.spanX;
                int minSpanY = item.spanY;
                if (item.minSpanX > 0 && item.minSpanY > 0) {
                    minSpanX = item.minSpanX;
                    minSpanY = item.minSpanY;
                }

                int[] resultSpan = new int[2];
                mTargetCell = dropTargetLayout.performReorder((int) mDragViewVisualCenter[0],
                        (int) mDragViewVisualCenter[1], minSpanX, minSpanY, spanX, spanY, cell,
                        mTargetCell, resultSpan, CellLayout.MODE_ON_DROP);

                boolean foundCell = mTargetCell[0] >= 0 && mTargetCell[1] >= 0;

                // if the widget resizes on drop
                if (foundCell && (cell instanceof AppWidgetHostView) &&
                        (resultSpan[0] != item.spanX || resultSpan[1] != item.spanY)) {
                    resizeOnDrop = true;
                    item.spanX = resultSpan[0];
                    item.spanY = resultSpan[1];
                    AppWidgetHostView awhv = (AppWidgetHostView) cell;
                    AppWidgetResizeFrame.updateWidgetSizeRanges(awhv, mLauncher, resultSpan[0],
                            resultSpan[1]);
                }

                if (getScreenIdForPageIndex(mCurrentPage) != screenId && !hasMovedIntoHotseat) {
                    snapScreen = getPageIndexForScreenId(screenId);
                    snapToPage(snapScreen);
                }

                if (foundCell) {
                    final ItemInfo info = (ItemInfo) cell.getTag();
                    if (hasMovedLayouts) {
                        // Reparent the view
                        CellLayout parentCell = getParentCellLayoutForView(cell);
                        if (parentCell != null) {
                            parentCell.removeView(cell);
                        } else if (ProviderConfig.IS_DOGFOOD_BUILD) {
                            throw new NullPointerException("mDragInfo.cell has null parent");
                        }
                        addInScreen(cell, container, screenId, mTargetCell[0], mTargetCell[1],
                                info.spanX, info.spanY);
                    }

                    // update the item's position after drop
                    CellLayout.LayoutParams lp = (CellLayout.LayoutParams) cell.getLayoutParams();
                    lp.cellX = lp.tmpCellX = mTargetCell[0];
                    lp.cellY = lp.tmpCellY = mTargetCell[1];
                    lp.cellHSpan = item.spanX;
                    lp.cellVSpan = item.spanY;
                    lp.isLockedToGrid = true;

                    if (container != LauncherSettings.Favorites.CONTAINER_HOTSEAT &&
                            cell instanceof LauncherAppWidgetHostView) {
                        final CellLayout cellLayout = dropTargetLayout;
                        // We post this call so that the widget has a chance to be placed
                        // in its final location

                        final LauncherAppWidgetHostView hostView = (LauncherAppWidgetHostView) cell;
                        AppWidgetProviderInfo pInfo = hostView.getAppWidgetInfo();
                        if (pInfo != null && pInfo.resizeMode != AppWidgetProviderInfo.RESIZE_NONE
                                && !d.accessibleDrag) {
                            final Runnable addResizeFrame = new Runnable() {
                                public void run() {
                                    DragLayer dragLayer = mLauncher.getDragLayer();
                                    dragLayer.addResizeFrame(info, hostView, cellLayout);
                                }
                            };
                            resizeRunnable = (new Runnable() {
                                public void run() {
                                    if (!isPageMoving()) {
                                        addResizeFrame.run();
                                    } else {
                                        mDelayedResizeRunnable = addResizeFrame;
                                    }
                                }
                            });
                        }
                    }

                    LauncherModel.modifyItemInDatabase(mLauncher, info, container, screenId, lp.cellX,
                            lp.cellY, item.spanX, item.spanY);
                } else {
                    // If we can't find a drop location, we return the item to its original position
                    CellLayout.LayoutParams lp = (CellLayout.LayoutParams) cell.getLayoutParams();
                    mTargetCell[0] = lp.cellX;
                    mTargetCell[1] = lp.cellY;
                    CellLayout layout = (CellLayout) cell.getParent().getParent();
                    layout.markCellsAsOccupiedForView(cell);
                }
            }

            final CellLayout parent = (CellLayout) cell.getParent().getParent();
            final Runnable finalResizeRunnable = resizeRunnable;
            // Prepare it to be animated into its new position
            // This must be called after the view has been re-parented
            final Runnable onCompleteRunnable = new Runnable() {
                @Override
                public void run() {
                    mAnimatingViewIntoPlace = false;
                    updateChildrenLayersEnabled(false);
                    if (finalResizeRunnable != null) {
                        finalResizeRunnable.run();
                    }
                }
            };
            mAnimatingViewIntoPlace = true;
            if (d.dragView.hasDrawn()) {
                final ItemInfo info = (ItemInfo) cell.getTag();
                boolean isWidget = info.itemType == LauncherSettings.Favorites.ITEM_TYPE_APPWIDGET
                        || info.itemType == LauncherSettings.Favorites.ITEM_TYPE_CUSTOM_APPWIDGET;
                if (isWidget) {
                    int animationType = resizeOnDrop ? ANIMATE_INTO_POSITION_AND_RESIZE :
                            ANIMATE_INTO_POSITION_AND_DISAPPEAR;
                    animateWidgetDrop(info, parent, d.dragView,
                            onCompleteRunnable, animationType, cell, false);
                } else {
                    int duration = snapScreen < 0 ? -1 : ADJACENT_SCREEN_DROP_DURATION;
                    mLauncher.getDragLayer().animateViewIntoPosition(d.dragView, cell, duration,
                            onCompleteRunnable, this);
                }
            } else {
                d.deferDragViewCleanupPostAnimation = false;
                cell.setVisibility(VISIBLE);
            }
            parent.onDropChild(cell);
        }
    }

    /**
     * Computes the area relative to dragLayer which is used to display a page.
     */
    public void getPageAreaRelativeToDragLayer(Rect outArea) {
        CellLayout child = (CellLayout) getChildAt(getNextPage());
        if (child == null) {
            return;
        }
        ShortcutAndWidgetContainer boundingLayout = child.getShortcutsAndWidgets();

        // Use the absolute left instead of the child left, as we want the visible area
        // irrespective of the visible child. Since the view can only scroll horizontally, the
        // top position is not affected.
        mTempXY[0] = getViewportOffsetX() + getPaddingLeft() + boundingLayout.getLeft();
        mTempXY[1] = child.getTop() + boundingLayout.getTop();

        float scale = mLauncher.getDragLayer().getDescendantCoordRelativeToSelf(this, mTempXY);
        outArea.set(mTempXY[0], mTempXY[1],
                (int) (mTempXY[0] + scale * boundingLayout.getMeasuredWidth()),
                (int) (mTempXY[1] + scale * boundingLayout.getMeasuredHeight()));
    }

    public void getViewLocationRelativeToSelf(View v, int[] location) {
        getLocationInWindow(location);
        int x = location[0];
        int y = location[1];

        v.getLocationInWindow(location);
        int vX = location[0];
        int vY = location[1];

        location[0] = vX - x;
        location[1] = vY - y;
    }

    @Override
    public void onDragEnter(DragObject d) {
        if (ENFORCE_DRAG_EVENT_ORDER) {
            enfoceDragParity("onDragEnter", 1, 1);
        }

        mCreateUserFolderOnDrop = false;
        mAddToExistingFolderOnDrop = false;

        mDropToLayout = null;
        CellLayout layout = getCurrentDropLayout();
        setCurrentDropLayout(layout);
        setCurrentDragOverlappingLayout(layout);

        if (!workspaceInModalState()) {
            mLauncher.getDragLayer().showPageHints();
        }
    }

    /** Return a rect that has the cellWidth/cellHeight (left, top), and
     * widthGap/heightGap (right, bottom) */
    static Rect getCellLayoutMetrics(Launcher launcher, int orientation) {
        LauncherAppState app = LauncherAppState.getInstance();
        InvariantDeviceProfile inv = app.getInvariantDeviceProfile();

        Display display = launcher.getWindowManager().getDefaultDisplay();
        Point smallestSize = new Point();
        Point largestSize = new Point();
        display.getCurrentSizeRange(smallestSize, largestSize);
        int countX = (int) inv.numColumns;
        int countY = (int) inv.numRows;
        boolean isLayoutRtl = Utilities.isRtl(launcher.getResources());
        if (orientation == CellLayout.LANDSCAPE) {
            if (mLandscapeCellLayoutMetrics == null) {
                Rect padding = inv.landscapeProfile.getWorkspacePadding(isLayoutRtl);
                int width = largestSize.x - padding.left - padding.right;
                int height = smallestSize.y - padding.top - padding.bottom;
                mLandscapeCellLayoutMetrics = new Rect();
                mLandscapeCellLayoutMetrics.set(
                        DeviceProfile.calculateCellWidth(width, countX),
                        DeviceProfile.calculateCellHeight(height, countY), 0, 0);
            }
            return mLandscapeCellLayoutMetrics;
        } else if (orientation == CellLayout.PORTRAIT) {
            if (mPortraitCellLayoutMetrics == null) {
                Rect padding = inv.portraitProfile.getWorkspacePadding(isLayoutRtl);
                int width = smallestSize.x - padding.left - padding.right;
                int height = largestSize.y - padding.top - padding.bottom;
                mPortraitCellLayoutMetrics = new Rect();
                mPortraitCellLayoutMetrics.set(
                        DeviceProfile.calculateCellWidth(width, countX),
                        DeviceProfile.calculateCellHeight(height, countY), 0, 0);
            }
            return mPortraitCellLayoutMetrics;
        }
        return null;
    }

    @Override
    public void onDragExit(DragObject d) {
        if (ENFORCE_DRAG_EVENT_ORDER) {
            enfoceDragParity("onDragExit", -1, 0);
        }

        // Here we store the final page that will be dropped to, if the workspace in fact
        // receives the drop
        if (mInScrollArea) {
            if (isPageMoving()) {
                // If the user drops while the page is scrolling, we should use that page as the
                // destination instead of the page that is being hovered over.
                mDropToLayout = (CellLayout) getPageAt(getNextPage());
            } else {
                mDropToLayout = mDragOverlappingLayout;
            }
        } else {
            mDropToLayout = mDragTargetLayout;
        }

        if (mDragMode == DRAG_MODE_CREATE_FOLDER) {
            mCreateUserFolderOnDrop = true;
        } else if (mDragMode == DRAG_MODE_ADD_TO_FOLDER) {
            mAddToExistingFolderOnDrop = true;
        }

        // Reset the scroll area and previous drag target
        onResetScrollArea();
        setCurrentDropLayout(null);
        setCurrentDragOverlappingLayout(null);

        mSpringLoadedDragController.cancel();

        mLauncher.getDragLayer().hidePageHints();
    }

    private void enfoceDragParity(String event, int update, int expectedValue) {
        enfoceDragParity(this, event, update, expectedValue);
        for (int i = 0; i < getChildCount(); i++) {
            enfoceDragParity(getChildAt(i), event, update, expectedValue);
        }
    }

    private void enfoceDragParity(View v, String event, int update, int expectedValue) {
        Object tag = v.getTag(R.id.drag_event_parity);
        int value = tag == null ? 0 : (Integer) tag;
        value += update;
        v.setTag(R.id.drag_event_parity, value);

        if (value != expectedValue) {
            Log.e(TAG, event + ": Drag contract violated: " + value);
        }
    }

    void setCurrentDropLayout(CellLayout layout) {
        if (mDragTargetLayout != null) {
            mDragTargetLayout.revertTempState();
            mDragTargetLayout.onDragExit();
        }
        mDragTargetLayout = layout;
        if (mDragTargetLayout != null) {
            mDragTargetLayout.onDragEnter();
        }
        cleanupReorder(true);
        cleanupFolderCreation();
        setCurrentDropOverCell(-1, -1);
    }

    void setCurrentDragOverlappingLayout(CellLayout layout) {
        if (mDragOverlappingLayout != null) {
            mDragOverlappingLayout.setIsDragOverlapping(false);
        }
        mDragOverlappingLayout = layout;
        if (mDragOverlappingLayout != null) {
            mDragOverlappingLayout.setIsDragOverlapping(true);
        }
        invalidate();
    }

    void setCurrentDropOverCell(int x, int y) {
        if (x != mDragOverX || y != mDragOverY) {
            mDragOverX = x;
            mDragOverY = y;
            setDragMode(DRAG_MODE_NONE);
        }
    }

    void setDragMode(int dragMode) {
        if (dragMode != mDragMode) {
            if (dragMode == DRAG_MODE_NONE) {
                cleanupAddToFolder();
                // We don't want to cancel the re-order alarm every time the target cell changes
                // as this feels to slow / unresponsive.
                cleanupReorder(false);
                cleanupFolderCreation();
            } else if (dragMode == DRAG_MODE_ADD_TO_FOLDER) {
                cleanupReorder(true);
                cleanupFolderCreation();
            } else if (dragMode == DRAG_MODE_CREATE_FOLDER) {
                cleanupAddToFolder();
                cleanupReorder(true);
            } else if (dragMode == DRAG_MODE_REORDER) {
                cleanupAddToFolder();
                cleanupFolderCreation();
            }
            mDragMode = dragMode;
        }
    }

    private void cleanupFolderCreation() {
        if (mDragFolderRingAnimator != null) {
            mDragFolderRingAnimator.animateToNaturalState();
            mDragFolderRingAnimator = null;
        }
        mFolderCreationAlarm.setOnAlarmListener(null);
        mFolderCreationAlarm.cancelAlarm();
    }

    private void cleanupAddToFolder() {
        if (mDragOverFolderIcon != null) {
            mDragOverFolderIcon.onDragExit(null);
            mDragOverFolderIcon = null;
        }
    }

    private void cleanupReorder(boolean cancelAlarm) {
        // Any pending reorders are canceled
        if (cancelAlarm) {
            mReorderAlarm.cancelAlarm();
        }
        mLastReorderX = -1;
        mLastReorderY = -1;
    }

   /*
    *
    * Convert the 2D coordinate xy from the parent View's coordinate space to this CellLayout's
    * coordinate space. The argument xy is modified with the return result.
    *
    * if cachedInverseMatrix is not null, this method will just use that matrix instead of
    * computing it itself; we use this to avoid redundant matrix inversions in
    * findMatchingPageForDragOver
    *
    */
   void mapPointFromSelfToChild(View v, float[] xy, Matrix cachedInverseMatrix) {
       xy[0] = xy[0] - v.getLeft();
       xy[1] = xy[1] - v.getTop();
   }

   boolean isPointInSelfOverHotseat(int x, int y) {
       mTempXY[0] = x;
       mTempXY[1] = y;
       mLauncher.getDragLayer().getDescendantCoordRelativeToSelf(this, mTempXY, true);
       return mLauncher.getDeviceProfile().isInHotseatRect(mTempXY[0], mTempXY[1]);
   }

   void mapPointFromSelfToHotseatLayout(Hotseat hotseat, float[] xy) {
       mTempXY[0] = (int) xy[0];
       mTempXY[1] = (int) xy[1];
       mLauncher.getDragLayer().getDescendantCoordRelativeToSelf(this, mTempXY, true);
       mLauncher.getDragLayer().mapCoordInSelfToDescendent(hotseat.getLayout(), mTempXY);

       xy[0] = mTempXY[0];
       xy[1] = mTempXY[1];
   }

   /*
    *
    * Convert the 2D coordinate xy from this CellLayout's coordinate space to
    * the parent View's coordinate space. The argument xy is modified with the return result.
    *
    */
   void mapPointFromChildToSelf(View v, float[] xy) {
       xy[0] += v.getLeft();
       xy[1] += v.getTop();
   }

   static private float squaredDistance(float[] point1, float[] point2) {
        float distanceX = point1[0] - point2[0];
        float distanceY = point2[1] - point2[1];
        return distanceX * distanceX + distanceY * distanceY;
   }

    /*
     *
     * This method returns the CellLayout that is currently being dragged to. In order to drag
     * to a CellLayout, either the touch point must be directly over the CellLayout, or as a second
     * strategy, we see if the dragView is overlapping any CellLayout and choose the closest one
     *
     * Return null if no CellLayout is currently being dragged over
     *
     */
    private CellLayout findMatchingPageForDragOver(
            DragView dragView, float originX, float originY, boolean exact) {
        // We loop through all the screens (ie CellLayouts) and see which ones overlap
        // with the item being dragged and then choose the one that's closest to the touch point
        final int screenCount = getChildCount();
        CellLayout bestMatchingScreen = null;
        float smallestDistSoFar = Float.MAX_VALUE;

        for (int i = 0; i < screenCount; i++) {
            // The custom content screen is not a valid drag over option
            if (mScreenOrder.get(i) == CUSTOM_CONTENT_SCREEN_ID) {
                continue;
            }

            CellLayout cl = (CellLayout) getChildAt(i);

            final float[] touchXy = {originX, originY};
            // Transform the touch coordinates to the CellLayout's local coordinates
            // If the touch point is within the bounds of the cell layout, we can return immediately
            cl.getMatrix().invert(sTmpInvMatrix);
            mapPointFromSelfToChild(cl, touchXy, sTmpInvMatrix);

            if (touchXy[0] >= 0 && touchXy[0] <= cl.getWidth() &&
                    touchXy[1] >= 0 && touchXy[1] <= cl.getHeight()) {
                return cl;
            }

            if (!exact) {
                // Get the center of the cell layout in screen coordinates
                final float[] cellLayoutCenter = mTempCellLayoutCenterCoordinates;
                cellLayoutCenter[0] = cl.getWidth()/2;
                cellLayoutCenter[1] = cl.getHeight()/2;
                mapPointFromChildToSelf(cl, cellLayoutCenter);

                touchXy[0] = originX;
                touchXy[1] = originY;

                // Calculate the distance between the center of the CellLayout
                // and the touch point
                float dist = squaredDistance(touchXy, cellLayoutCenter);

                if (dist < smallestDistSoFar) {
                    smallestDistSoFar = dist;
                    bestMatchingScreen = cl;
                }
            }
        }
        return bestMatchingScreen;
    }

    private boolean isDragWidget(DragObject d) {
        return (d.dragInfo instanceof LauncherAppWidgetInfo ||
                d.dragInfo instanceof PendingAddWidgetInfo);
    }
    private boolean isExternalDragWidget(DragObject d) {
        return d.dragSource != this && isDragWidget(d);
    }

    public void onDragOver(DragObject d) {
        // Skip drag over events while we are dragging over side pages
        if (mInScrollArea || !transitionStateShouldAllowDrop()) return;

        CellLayout layout = null;
        ItemInfo item = d.dragInfo;
        if (item == null) {
            if (ProviderConfig.IS_DOGFOOD_BUILD) {
                throw new NullPointerException("DragObject has null info");
            }
            return;
        }

        // Ensure that we have proper spans for the item that we are dropping
        if (item.spanX < 0 || item.spanY < 0) throw new RuntimeException("Improper spans found");
        mDragViewVisualCenter = d.getVisualCenter(mDragViewVisualCenter);

        final View child = (mDragInfo == null) ? null : mDragInfo.cell;
        // Identify whether we have dragged over a side page
        if (workspaceInModalState()) {
            if (mLauncher.getHotseat() != null && !isExternalDragWidget(d)) {
                if (isPointInSelfOverHotseat(d.x, d.y)) {
                    layout = mLauncher.getHotseat().getLayout();
                }
            }
            if (layout == null) {
                layout = findMatchingPageForDragOver(d.dragView, d.x, d.y, false);
            }
            if (layout != mDragTargetLayout) {
                setCurrentDropLayout(layout);
                setCurrentDragOverlappingLayout(layout);

                boolean isInSpringLoadedMode = (mState == State.SPRING_LOADED);
                if (isInSpringLoadedMode) {
                    if (mLauncher.isHotseatLayout(layout)) {
                        mSpringLoadedDragController.cancel();
                    } else {
                        mSpringLoadedDragController.setAlarm(mDragTargetLayout);
                    }
                }
            }
        } else {
            // Test to see if we are over the hotseat otherwise just use the current page
            if (mLauncher.getHotseat() != null && !isDragWidget(d)) {
                if (isPointInSelfOverHotseat(d.x, d.y)) {
                    layout = mLauncher.getHotseat().getLayout();
                }
            }
            if (layout == null) {
                layout = getCurrentDropLayout();
            }
            if (layout != mDragTargetLayout) {
                setCurrentDropLayout(layout);
                setCurrentDragOverlappingLayout(layout);
            }
        }

        // Handle the drag over
        if (mDragTargetLayout != null) {
            // We want the point to be mapped to the dragTarget.
            if (mLauncher.isHotseatLayout(mDragTargetLayout)) {
                mapPointFromSelfToHotseatLayout(mLauncher.getHotseat(), mDragViewVisualCenter);
            } else {
                mapPointFromSelfToChild(mDragTargetLayout, mDragViewVisualCenter, null);
            }

            ItemInfo info = d.dragInfo;

            int minSpanX = item.spanX;
            int minSpanY = item.spanY;
            if (item.minSpanX > 0 && item.minSpanY > 0) {
                minSpanX = item.minSpanX;
                minSpanY = item.minSpanY;
            }

            mTargetCell = findNearestArea((int) mDragViewVisualCenter[0],
                    (int) mDragViewVisualCenter[1], minSpanX, minSpanY,
                    mDragTargetLayout, mTargetCell);
            int reorderX = mTargetCell[0];
            int reorderY = mTargetCell[1];

            setCurrentDropOverCell(mTargetCell[0], mTargetCell[1]);

            float targetCellDistance = mDragTargetLayout.getDistanceFromCell(
                    mDragViewVisualCenter[0], mDragViewVisualCenter[1], mTargetCell);

            final View dragOverView = mDragTargetLayout.getChildAt(mTargetCell[0],
                    mTargetCell[1]);

            manageFolderFeedback(info, mDragTargetLayout, mTargetCell,
                    targetCellDistance, dragOverView, d.accessibleDrag);

            boolean nearestDropOccupied = mDragTargetLayout.isNearestDropLocationOccupied((int)
                    mDragViewVisualCenter[0], (int) mDragViewVisualCenter[1], item.spanX,
                    item.spanY, child, mTargetCell);

            if (!nearestDropOccupied) {
                mDragTargetLayout.visualizeDropLocation(child, mDragOutline,
                        (int) mDragViewVisualCenter[0], (int) mDragViewVisualCenter[1],
                        mTargetCell[0], mTargetCell[1], item.spanX, item.spanY, false,
                        d.dragView.getDragVisualizeOffset(), d.dragView.getDragRegion());
            } else if ((mDragMode == DRAG_MODE_NONE || mDragMode == DRAG_MODE_REORDER)
                    && !mReorderAlarm.alarmPending() && (mLastReorderX != reorderX ||
                    mLastReorderY != reorderY)) {

                int[] resultSpan = new int[2];
                mDragTargetLayout.performReorder((int) mDragViewVisualCenter[0],
                        (int) mDragViewVisualCenter[1], minSpanX, minSpanY, item.spanX, item.spanY,
                        child, mTargetCell, resultSpan, CellLayout.MODE_SHOW_REORDER_HINT);

                // Otherwise, if we aren't adding to or creating a folder and there's no pending
                // reorder, then we schedule a reorder
                ReorderAlarmListener listener = new ReorderAlarmListener(mDragViewVisualCenter,
                        minSpanX, minSpanY, item.spanX, item.spanY, d.dragView, child);
                mReorderAlarm.setOnAlarmListener(listener);
                mReorderAlarm.setAlarm(REORDER_TIMEOUT);
            }

            if (mDragMode == DRAG_MODE_CREATE_FOLDER || mDragMode == DRAG_MODE_ADD_TO_FOLDER ||
                    !nearestDropOccupied) {
                if (mDragTargetLayout != null) {
                    mDragTargetLayout.revertTempState();
                }
            }
        }
    }

    private void manageFolderFeedback(ItemInfo info, CellLayout targetLayout,
            int[] targetCell, float distance, View dragOverView, boolean accessibleDrag) {
        boolean userFolderPending = willCreateUserFolder(info, targetLayout, targetCell, distance,
                false);
        if (mDragMode == DRAG_MODE_NONE && userFolderPending &&
                !mFolderCreationAlarm.alarmPending()) {

            FolderCreationAlarmListener listener = new
                    FolderCreationAlarmListener(targetLayout, targetCell[0], targetCell[1]);

            if (!accessibleDrag) {
                mFolderCreationAlarm.setOnAlarmListener(listener);
                mFolderCreationAlarm.setAlarm(FOLDER_CREATION_TIMEOUT);
            } else {
                listener.onAlarm(mFolderCreationAlarm);
            }
            return;
        }

        boolean willAddToFolder =
                willAddToExistingUserFolder(info, targetLayout, targetCell, distance);

        if (willAddToFolder && mDragMode == DRAG_MODE_NONE) {
            mDragOverFolderIcon = ((FolderIcon) dragOverView);
            mDragOverFolderIcon.onDragEnter(info);
            if (targetLayout != null) {
                targetLayout.clearDragOutlines();
            }
            setDragMode(DRAG_MODE_ADD_TO_FOLDER);
            return;
        }

        if (mDragMode == DRAG_MODE_ADD_TO_FOLDER && !willAddToFolder) {
            setDragMode(DRAG_MODE_NONE);
        }
        if (mDragMode == DRAG_MODE_CREATE_FOLDER && !userFolderPending) {
            setDragMode(DRAG_MODE_NONE);
        }

        return;
    }

    class FolderCreationAlarmListener implements OnAlarmListener {
        CellLayout layout;
        int cellX;
        int cellY;

        public FolderCreationAlarmListener(CellLayout layout, int cellX, int cellY) {
            this.layout = layout;
            this.cellX = cellX;
            this.cellY = cellY;
        }

        public void onAlarm(Alarm alarm) {
            if (mDragFolderRingAnimator != null) {
                // This shouldn't happen ever, but just in case, make sure we clean up the mess.
                mDragFolderRingAnimator.animateToNaturalState();
            }
            mDragFolderRingAnimator = new FolderRingAnimator(mLauncher, null);
            mDragFolderRingAnimator.setCell(cellX, cellY);
            mDragFolderRingAnimator.setCellLayout(layout);
            mDragFolderRingAnimator.animateToAcceptState();
            layout.showFolderAccept(mDragFolderRingAnimator);
            layout.clearDragOutlines();
            setDragMode(DRAG_MODE_CREATE_FOLDER);
        }
    }

    class ReorderAlarmListener implements OnAlarmListener {
        float[] dragViewCenter;
        int minSpanX, minSpanY, spanX, spanY;
        DragView dragView;
        View child;

        public ReorderAlarmListener(float[] dragViewCenter, int minSpanX, int minSpanY, int spanX,
                int spanY, DragView dragView, View child) {
            this.dragViewCenter = dragViewCenter;
            this.minSpanX = minSpanX;
            this.minSpanY = minSpanY;
            this.spanX = spanX;
            this.spanY = spanY;
            this.child = child;
            this.dragView = dragView;
        }

        public void onAlarm(Alarm alarm) {
            int[] resultSpan = new int[2];
            mTargetCell = findNearestArea((int) mDragViewVisualCenter[0],
                    (int) mDragViewVisualCenter[1], minSpanX, minSpanY, mDragTargetLayout,
                    mTargetCell);
            mLastReorderX = mTargetCell[0];
            mLastReorderY = mTargetCell[1];

            mTargetCell = mDragTargetLayout.performReorder((int) mDragViewVisualCenter[0],
                (int) mDragViewVisualCenter[1], minSpanX, minSpanY, spanX, spanY,
                child, mTargetCell, resultSpan, CellLayout.MODE_DRAG_OVER);

            if (mTargetCell[0] < 0 || mTargetCell[1] < 0) {
                mDragTargetLayout.revertTempState();
            } else {
                setDragMode(DRAG_MODE_REORDER);
            }

            boolean resize = resultSpan[0] != spanX || resultSpan[1] != spanY;
            mDragTargetLayout.visualizeDropLocation(child, mDragOutline,
                (int) mDragViewVisualCenter[0], (int) mDragViewVisualCenter[1],
                mTargetCell[0], mTargetCell[1], resultSpan[0], resultSpan[1], resize,
                dragView.getDragVisualizeOffset(), dragView.getDragRegion());
        }
    }

    @Override
    public void getHitRectRelativeToDragLayer(Rect outRect) {
        // We want the workspace to have the whole area of the display (it will find the correct
        // cell layout to drop to in the existing drag/drop logic.
        mLauncher.getDragLayer().getDescendantRectRelativeToSelf(this, outRect);
    }

    /**
     * Drop an item that didn't originate on one of the workspace screens.
     * It may have come from Launcher (e.g. from all apps or customize), or it may have
     * come from another app altogether.
     *
     * NOTE: This can also be called when we are outside of a drag event, when we want
     * to add an item to one of the workspace screens.
     */
    private void onDropExternal(final int[] touchXY, final ItemInfo dragInfo,
            final CellLayout cellLayout, boolean insertAtFirst, DragObject d) {
        final Runnable exitSpringLoadedRunnable = new Runnable() {
            @Override
            public void run() {
                mLauncher.exitSpringLoadedDragModeDelayed(true,
                        Launcher.EXIT_SPRINGLOADED_MODE_SHORT_TIMEOUT, null);
            }
        };

        ItemInfo info = dragInfo;
        int spanX = info.spanX;
        int spanY = info.spanY;
        if (mDragInfo != null) {
            spanX = mDragInfo.spanX;
            spanY = mDragInfo.spanY;
        }

        final long container = mLauncher.isHotseatLayout(cellLayout) ?
                LauncherSettings.Favorites.CONTAINER_HOTSEAT :
                    LauncherSettings.Favorites.CONTAINER_DESKTOP;
        final long screenId = getIdForScreen(cellLayout);
        if (!mLauncher.isHotseatLayout(cellLayout)
                && screenId != getScreenIdForPageIndex(mCurrentPage)
                && mState != State.SPRING_LOADED) {
            snapToScreenId(screenId, null);
        }

        if (info instanceof PendingAddItemInfo) {
            final PendingAddItemInfo pendingInfo = (PendingAddItemInfo) dragInfo;

            boolean findNearestVacantCell = true;
            if (pendingInfo.itemType == LauncherSettings.Favorites.ITEM_TYPE_SHORTCUT) {
                mTargetCell = findNearestArea((int) touchXY[0], (int) touchXY[1], spanX, spanY,
                        cellLayout, mTargetCell);
                float distance = cellLayout.getDistanceFromCell(mDragViewVisualCenter[0],
                        mDragViewVisualCenter[1], mTargetCell);
                if (willCreateUserFolder(d.dragInfo, cellLayout, mTargetCell, distance, true)
                        || willAddToExistingUserFolder(
                                d.dragInfo, cellLayout, mTargetCell, distance)) {
                    findNearestVacantCell = false;
                }
            }

            final ItemInfo item = d.dragInfo;
            boolean updateWidgetSize = false;
            if (findNearestVacantCell) {
                int minSpanX = item.spanX;
                int minSpanY = item.spanY;
                if (item.minSpanX > 0 && item.minSpanY > 0) {
                    minSpanX = item.minSpanX;
                    minSpanY = item.minSpanY;
                }
                int[] resultSpan = new int[2];
                mTargetCell = cellLayout.performReorder((int) mDragViewVisualCenter[0],
                        (int) mDragViewVisualCenter[1], minSpanX, minSpanY, info.spanX, info.spanY,
                        null, mTargetCell, resultSpan, CellLayout.MODE_ON_DROP_EXTERNAL);

                if (resultSpan[0] != item.spanX || resultSpan[1] != item.spanY) {
                    updateWidgetSize = true;
                }
                item.spanX = resultSpan[0];
                item.spanY = resultSpan[1];
            }

            Runnable onAnimationCompleteRunnable = new Runnable() {
                @Override
                public void run() {
                    // Normally removeExtraEmptyScreen is called in Workspace#onDragEnd, but when
                    // adding an item that may not be dropped right away (due to a config activity)
                    // we defer the removal until the activity returns.
                    deferRemoveExtraEmptyScreen();

                    // When dragging and dropping from customization tray, we deal with creating
                    // widgets/shortcuts/folders in a slightly different way
                    mLauncher.addPendingItem(pendingInfo, container, screenId, mTargetCell,
                            item.spanX, item.spanY);
                }
            };
            boolean isWidget = pendingInfo.itemType == LauncherSettings.Favorites.ITEM_TYPE_APPWIDGET
                    || pendingInfo.itemType == LauncherSettings.Favorites.ITEM_TYPE_CUSTOM_APPWIDGET;

            View finalView = isWidget ? ((PendingAddWidgetInfo) pendingInfo).boundWidget : null;

            if (finalView instanceof AppWidgetHostView && updateWidgetSize) {
                AppWidgetHostView awhv = (AppWidgetHostView) finalView;
                AppWidgetResizeFrame.updateWidgetSizeRanges(awhv, mLauncher, item.spanX,
                        item.spanY);
            }

            int animationStyle = ANIMATE_INTO_POSITION_AND_DISAPPEAR;
            if (isWidget && ((PendingAddWidgetInfo) pendingInfo).info != null &&
                    ((PendingAddWidgetInfo) pendingInfo).info.configure != null) {
                animationStyle = ANIMATE_INTO_POSITION_AND_REMAIN;
            }
            animateWidgetDrop(info, cellLayout, d.dragView, onAnimationCompleteRunnable,
                    animationStyle, finalView, true);
        } else {
            // This is for other drag/drop cases, like dragging from All Apps
            View view = null;

            switch (info.itemType) {
            case LauncherSettings.Favorites.ITEM_TYPE_APPLICATION:
            case LauncherSettings.Favorites.ITEM_TYPE_SHORTCUT:
                if (info.container == NO_ID && info instanceof AppInfo) {
                    // Came from all apps -- make a copy
                    info = ((AppInfo) info).makeShortcut();
                }
                view = mLauncher.createShortcut(cellLayout, (ShortcutInfo) info);
                break;
            case LauncherSettings.Favorites.ITEM_TYPE_FOLDER:
                view = FolderIcon.fromXml(R.layout.folder_icon, mLauncher, cellLayout,
                        (FolderInfo) info, mIconCache);
                break;
            default:
                throw new IllegalStateException("Unknown item type: " + info.itemType);
            }

            // First we find the cell nearest to point at which the item is
            // dropped, without any consideration to whether there is an item there.
            if (touchXY != null) {
                mTargetCell = findNearestArea((int) touchXY[0], (int) touchXY[1], spanX, spanY,
                        cellLayout, mTargetCell);
                float distance = cellLayout.getDistanceFromCell(mDragViewVisualCenter[0],
                        mDragViewVisualCenter[1], mTargetCell);
                d.postAnimationRunnable = exitSpringLoadedRunnable;
                if (createUserFolderIfNecessary(view, container, cellLayout, mTargetCell, distance,
                        true, d.dragView, d.postAnimationRunnable)) {
                    return;
                }
                if (addToExistingFolderIfNecessary(view, cellLayout, mTargetCell, distance, d,
                        true)) {
                    return;
                }
            }

            if (touchXY != null) {
                // when dragging and dropping, just find the closest free spot
                mTargetCell = cellLayout.performReorder((int) mDragViewVisualCenter[0],
                        (int) mDragViewVisualCenter[1], 1, 1, 1, 1,
                        null, mTargetCell, null, CellLayout.MODE_ON_DROP_EXTERNAL);
            } else {
                cellLayout.findCellForSpan(mTargetCell, 1, 1);
            }
            // Add the item to DB before adding to screen ensures that the container and other
            // values of the info is properly updated.
            LauncherModel.addOrMoveItemInDatabase(mLauncher, info, container, screenId,
                    mTargetCell[0], mTargetCell[1]);

            addInScreen(view, container, screenId, mTargetCell[0], mTargetCell[1], info.spanX,
                    info.spanY, insertAtFirst);
            cellLayout.onDropChild(view);
            cellLayout.getShortcutsAndWidgets().measureChild(view);

            if (d.dragView != null) {
                // We wrap the animation call in the temporary set and reset of the current
                // cellLayout to its final transform -- this means we animate the drag view to
                // the correct final location.
                setFinalTransitionTransform(cellLayout);
                mLauncher.getDragLayer().animateViewIntoPosition(d.dragView, view,
                        exitSpringLoadedRunnable, this);
                resetTransitionTransform(cellLayout);
            }
        }
    }

    public Bitmap createWidgetBitmap(ItemInfo widgetInfo, View layout) {
        int[] unScaledSize = mLauncher.getWorkspace().estimateItemSize(widgetInfo, false);
        int visibility = layout.getVisibility();
        layout.setVisibility(VISIBLE);

        int width = MeasureSpec.makeMeasureSpec(unScaledSize[0], MeasureSpec.EXACTLY);
        int height = MeasureSpec.makeMeasureSpec(unScaledSize[1], MeasureSpec.EXACTLY);
        Bitmap b = Bitmap.createBitmap(unScaledSize[0], unScaledSize[1],
                Bitmap.Config.ARGB_8888);
        mCanvas.setBitmap(b);

        layout.measure(width, height);
        layout.layout(0, 0, unScaledSize[0], unScaledSize[1]);
        layout.draw(mCanvas);
        mCanvas.setBitmap(null);
        layout.setVisibility(visibility);
        return b;
    }

    private void getFinalPositionForDropAnimation(int[] loc, float[] scaleXY,
            DragView dragView, CellLayout layout, ItemInfo info, int[] targetCell,
            boolean external, boolean scale) {
        // Now we animate the dragView, (ie. the widget or shortcut preview) into its final
        // location and size on the home screen.
        int spanX = info.spanX;
        int spanY = info.spanY;

        Rect r = estimateItemPosition(layout, info, targetCell[0], targetCell[1], spanX, spanY);
        loc[0] = r.left;
        loc[1] = r.top;

        setFinalTransitionTransform(layout);
        float cellLayoutScale =
                mLauncher.getDragLayer().getDescendantCoordRelativeToSelf(layout, loc, true);
        resetTransitionTransform(layout);

        float dragViewScaleX;
        float dragViewScaleY;
        if (scale) {
            dragViewScaleX = (1.0f * r.width()) / dragView.getMeasuredWidth();
            dragViewScaleY = (1.0f * r.height()) / dragView.getMeasuredHeight();
        } else {
            dragViewScaleX = 1f;
            dragViewScaleY = 1f;
        }

        // The animation will scale the dragView about its center, so we need to center about
        // the final location.
        loc[0] -= (dragView.getMeasuredWidth() - cellLayoutScale * r.width()) / 2;
        loc[1] -= (dragView.getMeasuredHeight() - cellLayoutScale * r.height()) / 2;

        scaleXY[0] = dragViewScaleX * cellLayoutScale;
        scaleXY[1] = dragViewScaleY * cellLayoutScale;
    }

    public void animateWidgetDrop(ItemInfo info, CellLayout cellLayout, DragView dragView,
            final Runnable onCompleteRunnable, int animationType, final View finalView,
            boolean external) {
        Rect from = new Rect();
        mLauncher.getDragLayer().getViewRectRelativeToSelf(dragView, from);

        int[] finalPos = new int[2];
        float scaleXY[] = new float[2];
        boolean scalePreview = !(info instanceof PendingAddShortcutInfo);
        getFinalPositionForDropAnimation(finalPos, scaleXY, dragView, cellLayout, info, mTargetCell,
                external, scalePreview);

        Resources res = mLauncher.getResources();
        final int duration = res.getInteger(R.integer.config_dropAnimMaxDuration) - 200;

        // In the case where we've prebound the widget, we remove it from the DragLayer
        if (finalView instanceof AppWidgetHostView && external) {
            mLauncher.getDragLayer().removeView(finalView);
        }

        boolean isWidget = info.itemType == LauncherSettings.Favorites.ITEM_TYPE_APPWIDGET ||
                info.itemType == LauncherSettings.Favorites.ITEM_TYPE_CUSTOM_APPWIDGET;
        if ((animationType == ANIMATE_INTO_POSITION_AND_RESIZE || external) && finalView != null) {
            Bitmap crossFadeBitmap = createWidgetBitmap(info, finalView);
            dragView.setCrossFadeBitmap(crossFadeBitmap);
            dragView.crossFade((int) (duration * 0.8f));
        } else if (isWidget && external) {
            scaleXY[0] = scaleXY[1] = Math.min(scaleXY[0],  scaleXY[1]);
        }

        DragLayer dragLayer = mLauncher.getDragLayer();
        if (animationType == CANCEL_TWO_STAGE_WIDGET_DROP_ANIMATION) {
            mLauncher.getDragLayer().animateViewIntoPosition(dragView, finalPos, 0f, 0.1f, 0.1f,
                    DragLayer.ANIMATION_END_DISAPPEAR, onCompleteRunnable, duration);
        } else {
            int endStyle;
            if (animationType == ANIMATE_INTO_POSITION_AND_REMAIN) {
                endStyle = DragLayer.ANIMATION_END_REMAIN_VISIBLE;
            } else {
                endStyle = DragLayer.ANIMATION_END_DISAPPEAR;;
            }

            Runnable onComplete = new Runnable() {
                @Override
                public void run() {
                    if (finalView != null) {
                        finalView.setVisibility(VISIBLE);
                    }
                    if (onCompleteRunnable != null) {
                        onCompleteRunnable.run();
                    }
                }
            };
            dragLayer.animateViewIntoPosition(dragView, from.left, from.top, finalPos[0],
                    finalPos[1], 1, 1, 1, scaleXY[0], scaleXY[1], onComplete, endStyle,
                    duration, this);
        }
    }

    public void setFinalTransitionTransform(CellLayout layout) {
        if (isSwitchingState()) {
            mCurrentScale = getScaleX();
            setScaleX(mStateTransitionAnimation.getFinalScale());
            setScaleY(mStateTransitionAnimation.getFinalScale());
        }
    }
    public void resetTransitionTransform(CellLayout layout) {
        if (isSwitchingState()) {
            setScaleX(mCurrentScale);
            setScaleY(mCurrentScale);
        }
    }

    /**
     * Return the current {@link CellLayout}, correctly picking the destination
     * screen while a scroll is in progress.
     */
    public CellLayout getCurrentDropLayout() {
        return (CellLayout) getChildAt(getNextPage());
    }

    /**
     * Return the current CellInfo describing our current drag; this method exists
     * so that Launcher can sync this object with the correct info when the activity is created/
     * destroyed
     *
     */
    public CellLayout.CellInfo getDragInfo() {
        return mDragInfo;
    }

    public int getCurrentPageOffsetFromCustomContent() {
        return getNextPage() - numCustomPages();
    }

    /**
     * Calculate the nearest cell where the given object would be dropped.
     *
     * pixelX and pixelY should be in the coordinate system of layout
     */
    @Thunk int[] findNearestArea(int pixelX, int pixelY,
            int spanX, int spanY, CellLayout layout, int[] recycle) {
        return layout.findNearestArea(
                pixelX, pixelY, spanX, spanY, recycle);
    }

    void setup(DragController dragController) {
        mSpringLoadedDragController = new SpringLoadedDragController(mLauncher);
        mDragController = dragController;

        // hardware layers on children are enabled on startup, but should be disabled until
        // needed
        updateChildrenLayersEnabled(false);
    }

    /**
     * Called at the end of a drag which originated on the workspace.
     */
    public void onDropCompleted(final View target, final DragObject d,
            final boolean isFlingToDelete, final boolean success) {
        if (mDeferDropAfterUninstall) {
            mDeferredAction = new Runnable() {
                public void run() {
                    onDropCompleted(target, d, isFlingToDelete, success);
                    mDeferredAction = null;
                }
            };
            return;
        }

        boolean beingCalledAfterUninstall = mDeferredAction != null;

        if (success && !(beingCalledAfterUninstall && !mUninstallSuccessful)) {
            if (target != this && mDragInfo != null) {
                removeWorkspaceItem(mDragInfo.cell);
            }
        } else if (mDragInfo != null) {
            final CellLayout cellLayout = mLauncher.getCellLayout(
                    mDragInfo.container, mDragInfo.screenId);
            if (cellLayout != null) {
                cellLayout.onDropChild(mDragInfo.cell);
            } else if (ProviderConfig.IS_DOGFOOD_BUILD) {
                throw new RuntimeException("Invalid state: cellLayout == null in "
                        + "Workspace#onDropCompleted. Please file a bug. ");
            };
        }
        if ((d.cancelled || (beingCalledAfterUninstall && !mUninstallSuccessful))
                && mDragInfo.cell != null) {
            mDragInfo.cell.setVisibility(VISIBLE);
        }
        mDragOutline = null;
        mDragInfo = null;
    }

    /**
     * For opposite operation. See {@link #addInScreen}.
     */
    public void removeWorkspaceItem(View v) {
        CellLayout parentCell = getParentCellLayoutForView(v);
        if (parentCell != null) {
            parentCell.removeView(v);
<<<<<<< HEAD
        } else if (ProviderConfig.IS_DOGFOOD_BUILD) {
            throw new NullPointerException("mDragInfo.cell has null parent");
=======
        } else if (LauncherAppState.isDogfoodBuild()) {
            // When an app is uninstalled using the drop target, we wait until resume to remove
            // the icon. We also remove all the corresponding items from the workspace at
            // {@link Launcher#bindComponentsRemoved}. That call can come before or after
            // {@link Launcher#mOnResumeCallbacks} depending on how busy the worker thread is.
            Log.e(TAG, "mDragInfo.cell has null parent");
>>>>>>> c451da70
        }
        if (v instanceof DropTarget) {
            mDragController.removeDropTarget((DropTarget) v);
        }
    }

    @Override
    public void deferCompleteDropAfterUninstallActivity() {
        mDeferDropAfterUninstall = true;
    }

    /// maybe move this into a smaller part
    @Override
    public void onUninstallActivityReturned(boolean success) {
        mDeferDropAfterUninstall = false;
        mUninstallSuccessful = success;
        if (mDeferredAction != null) {
            mDeferredAction.run();
        }
    }

    void saveWorkspaceToDb() {
        saveWorkspaceScreenToDb((CellLayout) mLauncher.getHotseat().getLayout());
        int count = getChildCount();
        for (int i = 0; i < count; i++) {
            CellLayout cl = (CellLayout) getChildAt(i);
            saveWorkspaceScreenToDb(cl);
        }
    }

    void saveWorkspaceScreenToDb(CellLayout cl) {
        int count = cl.getShortcutsAndWidgets().getChildCount();

        long screenId = getIdForScreen(cl);
        int container = Favorites.CONTAINER_DESKTOP;

        Hotseat hotseat = mLauncher.getHotseat();
        if (mLauncher.isHotseatLayout(cl)) {
            screenId = -1;
            container = Favorites.CONTAINER_HOTSEAT;
        }

        for (int i = 0; i < count; i++) {
            View v = cl.getShortcutsAndWidgets().getChildAt(i);
            ItemInfo info = (ItemInfo) v.getTag();
            // Null check required as the AllApps button doesn't have an item info
            if (info != null) {
                int cellX = info.cellX;
                int cellY = info.cellY;
                if (container == Favorites.CONTAINER_HOTSEAT) {
                    cellX = hotseat.getCellXFromOrder((int) info.screenId);
                    cellY = hotseat.getCellYFromOrder((int) info.screenId);
                }
                LauncherModel.addItemToDatabase(mLauncher, info, container, screenId, cellX, cellY);
            }
            if (v instanceof FolderIcon) {
                FolderIcon fi = (FolderIcon) v;
                fi.getFolder().addItemLocationsInDatabase();
            }
        }
    }

    @Override
    public float getIntrinsicIconScaleFactor() {
        return 1f;
    }

    @Override
    public boolean supportsFlingToDelete() {
        return true;
    }

    @Override
    public boolean supportsAppInfoDropTarget() {
        return false;
    }

    @Override
    public boolean supportsDeleteDropTarget() {
        return true;
    }

    @Override
    public void onFlingToDelete(DragObject d, PointF vec) {
        // Do nothing
    }

    @Override
    public void onFlingToDeleteCompleted() {
        // Do nothing
    }

    public boolean isDropEnabled() {
        return true;
    }

    @Override
    protected void dispatchRestoreInstanceState(SparseArray<Parcelable> container) {
        // We don't dispatch restoreInstanceState to our children using this code path.
        // Some pages will be restored immediately as their items are bound immediately, and
        // others we will need to wait until after their items are bound.
        mSavedStates = container;
    }

    public void restoreInstanceStateForChild(int child) {
        if (mSavedStates != null) {
            mRestoredPages.add(child);
            CellLayout cl = (CellLayout) getChildAt(child);
            if (cl != null) {
                cl.restoreInstanceState(mSavedStates);
            }
        }
    }

    public void restoreInstanceStateForRemainingPages() {
        int count = getChildCount();
        for (int i = 0; i < count; i++) {
            if (!mRestoredPages.contains(i)) {
                restoreInstanceStateForChild(i);
            }
        }
        mRestoredPages.clear();
        mSavedStates = null;
    }

    @Override
    public void scrollLeft() {
        if (!workspaceInModalState() && !mIsSwitchingState) {
            super.scrollLeft();
        }
        Folder openFolder = getOpenFolder();
        if (openFolder != null) {
            openFolder.completeDragExit();
        }
    }

    @Override
    public void scrollRight() {
        if (!workspaceInModalState() && !mIsSwitchingState) {
            super.scrollRight();
        }
        Folder openFolder = getOpenFolder();
        if (openFolder != null) {
            openFolder.completeDragExit();
        }
    }

    @Override
    public boolean onEnterScrollArea(int x, int y, int direction) {
        // Ignore the scroll area if we are dragging over the hot seat
        boolean isPortrait = !mLauncher.getDeviceProfile().isLandscape;
        if (mLauncher.getHotseat() != null && isPortrait) {
            Rect r = new Rect();
            mLauncher.getHotseat().getHitRect(r);
            if (r.contains(x, y)) {
                return false;
            }
        }

        boolean result = false;
        if (!workspaceInModalState() && !mIsSwitchingState && getOpenFolder() == null) {
            mInScrollArea = true;

            final int page = getNextPage() +
                       (direction == DragController.SCROLL_LEFT ? -1 : 1);
            // We always want to exit the current layout to ensure parity of enter / exit
            setCurrentDropLayout(null);

            if (0 <= page && page < getChildCount()) {
                // Ensure that we are not dragging over to the custom content screen
                if (getScreenIdForPageIndex(page) == CUSTOM_CONTENT_SCREEN_ID) {
                    return false;
                }

                CellLayout layout = (CellLayout) getChildAt(page);
                setCurrentDragOverlappingLayout(layout);

                // Workspace is responsible for drawing the edge glow on adjacent pages,
                // so we need to redraw the workspace when this may have changed.
                invalidate();
                result = true;
            }
        }
        return result;
    }

    @Override
    public boolean onExitScrollArea() {
        boolean result = false;
        if (mInScrollArea) {
            invalidate();
            CellLayout layout = getCurrentDropLayout();
            setCurrentDropLayout(layout);
            setCurrentDragOverlappingLayout(layout);

            result = true;
            mInScrollArea = false;
        }
        return result;
    }

    private void onResetScrollArea() {
        setCurrentDragOverlappingLayout(null);
        mInScrollArea = false;
    }

    /**
     * Returns a specific CellLayout
     */
    CellLayout getParentCellLayoutForView(View v) {
        ArrayList<CellLayout> layouts = getWorkspaceAndHotseatCellLayouts();
        for (CellLayout layout : layouts) {
            if (layout.getShortcutsAndWidgets().indexOfChild(v) > -1) {
                return layout;
            }
        }
        return null;
    }

    /**
     * Returns a list of all the CellLayouts in the workspace.
     */
    ArrayList<CellLayout> getWorkspaceAndHotseatCellLayouts() {
        ArrayList<CellLayout> layouts = new ArrayList<CellLayout>();
        int screenCount = getChildCount();
        for (int screen = 0; screen < screenCount; screen++) {
            layouts.add(((CellLayout) getChildAt(screen)));
        }
        if (mLauncher.getHotseat() != null) {
            layouts.add(mLauncher.getHotseat().getLayout());
        }
        return layouts;
    }

    /**
     * We should only use this to search for specific children.  Do not use this method to modify
     * ShortcutsAndWidgetsContainer directly. Includes ShortcutAndWidgetContainers from
     * the hotseat and workspace pages
     */
    ArrayList<ShortcutAndWidgetContainer> getAllShortcutAndWidgetContainers() {
        ArrayList<ShortcutAndWidgetContainer> childrenLayouts =
                new ArrayList<ShortcutAndWidgetContainer>();
        int screenCount = getChildCount();
        for (int screen = 0; screen < screenCount; screen++) {
            childrenLayouts.add(((CellLayout) getChildAt(screen)).getShortcutsAndWidgets());
        }
        if (mLauncher.getHotseat() != null) {
            childrenLayouts.add(mLauncher.getHotseat().getLayout().getShortcutsAndWidgets());
        }
        return childrenLayouts;
    }

    public Folder getFolderForTag(final Object tag) {
        return (Folder) getFirstMatch(new ItemOperator() {

            @Override
            public boolean evaluate(ItemInfo info, View v, View parent) {
                return (v instanceof Folder) && (((Folder) v).getInfo() == tag)
                        && ((Folder) v).getInfo().opened;
            }
        });
    }

    public View getViewForTag(final Object tag) {
        return getFirstMatch(new ItemOperator() {

            @Override
            public boolean evaluate(ItemInfo info, View v, View parent) {
                return info == tag;
            }
        });
    }

    public LauncherAppWidgetHostView getWidgetForAppWidgetId(final int appWidgetId) {
        return (LauncherAppWidgetHostView) getFirstMatch(new ItemOperator() {

            @Override
            public boolean evaluate(ItemInfo info, View v, View parent) {
                return (info instanceof LauncherAppWidgetInfo) &&
                        ((LauncherAppWidgetInfo) info).appWidgetId == appWidgetId;
            }
        });
    }

    private View getFirstMatch(final ItemOperator operator) {
        final View[] value = new View[1];
        mapOverItems(MAP_NO_RECURSE, new ItemOperator() {
            @Override
            public boolean evaluate(ItemInfo info, View v, View parent) {
                if (operator.evaluate(info, v, parent)) {
                    value[0] = v;
                    return true;
                }
                return false;
            }
        });
        return value[0];
    }

    void clearDropTargets() {
        mapOverItems(MAP_NO_RECURSE, new ItemOperator() {
            @Override
            public boolean evaluate(ItemInfo info, View v, View parent) {
                if (v instanceof DropTarget) {
                    mDragController.removeDropTarget((DropTarget) v);
                }
                // not done, process all the shortcuts
                return false;
            }
        });
    }

    public void disableShortcutsByPackageName(final ArrayList<String> packages,
            final UserHandleCompat user, final int reason) {
        final HashSet<String> packageNames = new HashSet<String>();
        packageNames.addAll(packages);

        mapOverItems(MAP_RECURSE, new ItemOperator() {
            @Override
            public boolean evaluate(ItemInfo info, View v, View parent) {
                if (info instanceof ShortcutInfo && v instanceof BubbleTextView) {
                    ShortcutInfo shortcutInfo = (ShortcutInfo) info;
                    ComponentName cn = shortcutInfo.getTargetComponent();
                    if (user.equals(shortcutInfo.user) && cn != null
                            && packageNames.contains(cn.getPackageName())) {
                        shortcutInfo.isDisabled |= reason;
                        BubbleTextView shortcut = (BubbleTextView) v;
                        shortcut.applyFromShortcutInfo(shortcutInfo, mIconCache);

                        if (parent != null) {
                            parent.invalidate();
                        }
                    }
                }
                // process all the shortcuts
                return false;
            }
        });
    }

    // Removes ALL items that match a given package name, this is usually called when a package
    // has been removed and we want to remove all components (widgets, shortcuts, apps) that
    // belong to that package.
    void removeItemsByPackageName(final ArrayList<String> packages, final UserHandleCompat user) {
        final HashSet<String> packageNames = new HashSet<String>();
        packageNames.addAll(packages);

        // Filter out all the ItemInfos that this is going to affect
        final HashSet<ItemInfo> infos = new HashSet<ItemInfo>();
        final HashSet<ComponentName> cns = new HashSet<ComponentName>();
        ArrayList<CellLayout> cellLayouts = getWorkspaceAndHotseatCellLayouts();
        for (CellLayout layoutParent : cellLayouts) {
            ViewGroup layout = layoutParent.getShortcutsAndWidgets();
            int childCount = layout.getChildCount();
            for (int i = 0; i < childCount; ++i) {
                View view = layout.getChildAt(i);
                infos.add((ItemInfo) view.getTag());
            }
        }
        LauncherModel.ItemInfoFilter filter = new LauncherModel.ItemInfoFilter() {
            @Override
            public boolean filterItem(ItemInfo parent, ItemInfo info,
                                      ComponentName cn) {
                if (packageNames.contains(cn.getPackageName())
                        && info.user.equals(user)) {
                    cns.add(cn);
                    return true;
                }
                return false;
            }
        };
        LauncherModel.filterItemInfos(infos, filter);

        // Remove the affected components
        removeItemsByComponentName(cns, user);
    }

    /**
     * Removes items that match the item info specified. When applications are removed
     * as a part of an update, this is called to ensure that other widgets and application
     * shortcuts are not removed.
     */
    void removeItemsByComponentName(final HashSet<ComponentName> componentNames,
            final UserHandleCompat user) {
        ArrayList<CellLayout> cellLayouts = getWorkspaceAndHotseatCellLayouts();
        for (final CellLayout layoutParent: cellLayouts) {
            final ViewGroup layout = layoutParent.getShortcutsAndWidgets();

            final HashMap<ItemInfo, View> children = new HashMap<ItemInfo, View>();
            for (int j = 0; j < layout.getChildCount(); j++) {
                final View view = layout.getChildAt(j);
                children.put((ItemInfo) view.getTag(), view);
            }

            final ArrayList<View> childrenToRemove = new ArrayList<View>();
            final HashMap<FolderInfo, ArrayList<ShortcutInfo>> folderAppsToRemove =
                    new HashMap<FolderInfo, ArrayList<ShortcutInfo>>();
            LauncherModel.ItemInfoFilter filter = new LauncherModel.ItemInfoFilter() {
                @Override
                public boolean filterItem(ItemInfo parent, ItemInfo info,
                                          ComponentName cn) {
                    if (parent instanceof FolderInfo) {
                        if (componentNames.contains(cn) && info.user.equals(user)) {
                            FolderInfo folder = (FolderInfo) parent;
                            ArrayList<ShortcutInfo> appsToRemove;
                            if (folderAppsToRemove.containsKey(folder)) {
                                appsToRemove = folderAppsToRemove.get(folder);
                            } else {
                                appsToRemove = new ArrayList<ShortcutInfo>();
                                folderAppsToRemove.put(folder, appsToRemove);
                            }
                            appsToRemove.add((ShortcutInfo) info);
                            return true;
                        }
                    } else {
                        if (componentNames.contains(cn) && info.user.equals(user)) {
                            childrenToRemove.add(children.get(info));
                            return true;
                        }
                    }
                    return false;
                }
            };
            LauncherModel.filterItemInfos(children.keySet(), filter);

            // Remove all the apps from their folders
            for (FolderInfo folder : folderAppsToRemove.keySet()) {
                ArrayList<ShortcutInfo> appsToRemove = folderAppsToRemove.get(folder);
                for (ShortcutInfo info : appsToRemove) {
                    folder.remove(info);
                }
            }

            // Remove all the other children
            for (View child : childrenToRemove) {
                // Note: We can not remove the view directly from CellLayoutChildren as this
                // does not re-mark the spaces as unoccupied.
                layoutParent.removeViewInLayout(child);
                if (child instanceof DropTarget) {
                    mDragController.removeDropTarget((DropTarget) child);
                }
            }

            if (childrenToRemove.size() > 0) {
                layout.requestLayout();
                layout.invalidate();
            }
        }

        // Strip all the empty screens
        stripEmptyScreens();
    }

    interface ItemOperator {
        /**
         * Process the next itemInfo, possibly with side-effect on {@link ItemOperator#value}.
         *
         * @param info info for the shortcut
         * @param view view for the shortcut
         * @param parent containing folder, or null
         * @return true if done, false to continue the map
         */
        public boolean evaluate(ItemInfo info, View view, View parent);
    }

    /**
     * Map the operator over the shortcuts and widgets, return the first-non-null value.
     *
     * @param recurse true: iterate over folder children. false: op get the folders themselves.
     * @param op the operator to map over the shortcuts
     */
    void mapOverItems(boolean recurse, ItemOperator op) {
        ArrayList<ShortcutAndWidgetContainer> containers = getAllShortcutAndWidgetContainers();
        final int containerCount = containers.size();
        for (int containerIdx = 0; containerIdx < containerCount; containerIdx++) {
            ShortcutAndWidgetContainer container = containers.get(containerIdx);
            // map over all the shortcuts on the workspace
            final int itemCount = container.getChildCount();
            for (int itemIdx = 0; itemIdx < itemCount; itemIdx++) {
                View item = container.getChildAt(itemIdx);
                ItemInfo info = (ItemInfo) item.getTag();
                if (recurse && info instanceof FolderInfo && item instanceof FolderIcon) {
                    FolderIcon folder = (FolderIcon) item;
                    ArrayList<View> folderChildren = folder.getFolder().getItemsInReadingOrder();
                    // map over all the children in the folder
                    final int childCount = folderChildren.size();
                    for (int childIdx = 0; childIdx < childCount; childIdx++) {
                        View child = folderChildren.get(childIdx);
                        info = (ItemInfo) child.getTag();
                        if (op.evaluate(info, child, folder)) {
                            return;
                        }
                    }
                } else {
                    if (op.evaluate(info, item, null)) {
                        return;
                    }
                }
            }
        }
    }

    void updateShortcuts(ArrayList<ShortcutInfo> shortcuts) {
        final HashSet<ShortcutInfo> updates = new HashSet<ShortcutInfo>(shortcuts);
        mapOverItems(MAP_RECURSE, new ItemOperator() {
            @Override
            public boolean evaluate(ItemInfo info, View v, View parent) {
                if (info instanceof ShortcutInfo && v instanceof BubbleTextView &&
                        updates.contains(info)) {
                    ShortcutInfo si = (ShortcutInfo) info;
                    BubbleTextView shortcut = (BubbleTextView) v;
                    boolean oldPromiseState = getTextViewIcon(shortcut)
                            instanceof PreloadIconDrawable;
                    shortcut.applyFromShortcutInfo(si, mIconCache,
                            si.isPromise() != oldPromiseState);

                    if (parent != null) {
                        parent.invalidate();
                    }
                }
                // process all the shortcuts
                return false;
            }
        });
    }

    public void removeAbandonedPromise(String packageName, UserHandleCompat user) {
        ArrayList<String> packages = new ArrayList<String>(1);
        packages.add(packageName);
        LauncherModel.deletePackageFromDatabase(mLauncher, packageName, user);
        removeItemsByPackageName(packages, user);
    }

    public void updateRestoreItems(final HashSet<ItemInfo> updates) {
        mapOverItems(MAP_RECURSE, new ItemOperator() {
            @Override
            public boolean evaluate(ItemInfo info, View v, View parent) {
                if (info instanceof ShortcutInfo && v instanceof BubbleTextView
                        && updates.contains(info)) {
                    ((BubbleTextView) v).applyState(false);
                } else if (v instanceof PendingAppWidgetHostView
                        && info instanceof LauncherAppWidgetInfo
                        && updates.contains(info)) {
                    ((PendingAppWidgetHostView) v).applyState();
                }
                // process all the shortcuts
                return false;
            }
        });
    }

    void widgetsRestored(ArrayList<LauncherAppWidgetInfo> changedInfo) {
        if (!changedInfo.isEmpty()) {
            DeferredWidgetRefresh widgetRefresh = new DeferredWidgetRefresh(changedInfo,
                    mLauncher.getAppWidgetHost());
            if (LauncherModel.getProviderInfo(getContext(),
                    changedInfo.get(0).providerName,
                    changedInfo.get(0).user) != null) {
                // Re-inflate the widgets which have changed status
                widgetRefresh.run();
            } else {
                // widgetRefresh will automatically run when the packages are updated.
                // For now just update the progress bars
                for (LauncherAppWidgetInfo info : changedInfo) {
                    if (info.hostView instanceof PendingAppWidgetHostView) {
                        info.installProgress = 100;
                        ((PendingAppWidgetHostView) info.hostView).applyState();
                    }
                }
            }
        }
    }

    private void moveToScreen(int page, boolean animate) {
        if (!workspaceInModalState()) {
            if (animate) {
                snapToPage(page);
            } else {
                setCurrentPage(page);
            }
        }
        View child = getChildAt(page);
        if (child != null) {
            child.requestFocus();
        }
    }

    void moveToDefaultScreen(boolean animate) {
        moveToScreen(mDefaultPage, animate);
    }

    void moveToCustomContentScreen(boolean animate) {
        if (hasCustomContent()) {
            int ccIndex = getPageIndexForScreenId(CUSTOM_CONTENT_SCREEN_ID);
            if (animate) {
                snapToPage(ccIndex);
            } else {
                setCurrentPage(ccIndex);
            }
            View child = getChildAt(ccIndex);
            if (child != null) {
                child.requestFocus();
            }
         }
        exitWidgetResizeMode();
    }

    @Override
    protected PageIndicator.PageMarkerResources getPageIndicatorMarker(int pageIndex) {
        long screenId = getScreenIdForPageIndex(pageIndex);
        if (screenId == EXTRA_EMPTY_SCREEN_ID) {
            int count = mScreenOrder.size() - numCustomPages();
            if (count > 1) {
                return new PageIndicator.PageMarkerResources(R.drawable.ic_pageindicator_current,
                        R.drawable.ic_pageindicator_add);
            }
        }

        return super.getPageIndicatorMarker(pageIndex);
    }

    protected String getPageIndicatorDescription() {
        String settings = getResources().getString(R.string.settings_button_text);
        return getCurrentPageDescription() + ", " + settings;
    }

    protected String getCurrentPageDescription() {
        if (hasCustomContent() && getNextPage() == 0) {
            return mCustomContentDescription;
        }
        int page = (mNextPage != INVALID_PAGE) ? mNextPage : mCurrentPage;
        return getPageDescription(page);
    }

    private String getPageDescription(int page) {
        int delta = numCustomPages();
        return String.format(getContext().getString(R.string.workspace_scroll_format),
                page + 1 - delta, getChildCount() - delta);
    }

    public void getLocationInDragLayer(int[] loc) {
        mLauncher.getDragLayer().getLocationInDragLayer(this, loc);
    }

    @Override
    public void fillInLaunchSourceData(Bundle sourceData) {
        sourceData.putString(Stats.SOURCE_EXTRA_CONTAINER, Stats.CONTAINER_HOMESCREEN);
        sourceData.putInt(Stats.SOURCE_EXTRA_CONTAINER_PAGE, getCurrentPage());
    }

    /**
     * Used as a workaround to ensure that the AppWidgetService receives the
     * PACKAGE_ADDED broadcast before updating widgets.
     */
    private class DeferredWidgetRefresh implements Runnable {
        private final ArrayList<LauncherAppWidgetInfo> mInfos;
        private final LauncherAppWidgetHost mHost;
        private final Handler mHandler;

        private boolean mRefreshPending;

        public DeferredWidgetRefresh(ArrayList<LauncherAppWidgetInfo> infos,
                LauncherAppWidgetHost host) {
            mInfos = infos;
            mHost = host;
            mHandler = new Handler();
            mRefreshPending = true;

            mHost.addProviderChangeListener(this);
            // Force refresh after 10 seconds, if we don't get the provider changed event.
            // This could happen when the provider is no longer available in the app.
            mHandler.postDelayed(this, 10000);
        }

        @Override
        public void run() {
            mHost.removeProviderChangeListener(this);
            mHandler.removeCallbacks(this);

            if (!mRefreshPending) {
                return;
            }

            mRefreshPending = false;

            for (LauncherAppWidgetInfo info : mInfos) {
                if (info.hostView instanceof PendingAppWidgetHostView) {
                    PendingAppWidgetHostView view = (PendingAppWidgetHostView) info.hostView;
                    mLauncher.removeAppWidget(info);

                    CellLayout cl = (CellLayout) view.getParent().getParent();
                    // Remove the current widget
                    cl.removeView(view);
                    mLauncher.bindAppWidget(info);
                }
            }
        }
    }
}<|MERGE_RESOLUTION|>--- conflicted
+++ resolved
@@ -3749,17 +3749,12 @@
         CellLayout parentCell = getParentCellLayoutForView(v);
         if (parentCell != null) {
             parentCell.removeView(v);
-<<<<<<< HEAD
         } else if (ProviderConfig.IS_DOGFOOD_BUILD) {
-            throw new NullPointerException("mDragInfo.cell has null parent");
-=======
-        } else if (LauncherAppState.isDogfoodBuild()) {
             // When an app is uninstalled using the drop target, we wait until resume to remove
             // the icon. We also remove all the corresponding items from the workspace at
             // {@link Launcher#bindComponentsRemoved}. That call can come before or after
             // {@link Launcher#mOnResumeCallbacks} depending on how busy the worker thread is.
             Log.e(TAG, "mDragInfo.cell has null parent");
->>>>>>> c451da70
         }
         if (v instanceof DropTarget) {
             mDragController.removeDropTarget((DropTarget) v);
