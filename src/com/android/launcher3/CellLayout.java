--- conflicted
+++ resolved
@@ -195,10 +195,7 @@
 
     private final Rect mTempRect = new Rect();
     private final RectF mTempRectF = new RectF();
-<<<<<<< HEAD
-=======
     private final float[] mTmpFloatArray = new float[4];
->>>>>>> 433f5b42
 
     private static final Paint sPaint = new Paint();
 
@@ -1084,11 +1081,7 @@
 
             // Now get the rect in drag layer coordinates.
             getBoundsForViewInDragLayer(launcher.getDragLayer(), workspace, mTempRect, false,
-<<<<<<< HEAD
-                    mTempRectF);
-=======
                     mTmpFloatArray, mTempRectF);
->>>>>>> 433f5b42
             Utilities.setRect(mTempRectF, mTempRect);
             ((LauncherAppWidgetHostView) view).handleDrag(mTempRect, pageId);
         }
