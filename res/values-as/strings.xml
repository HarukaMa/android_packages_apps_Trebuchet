<?xml version="1.0" encoding="UTF-8"?>
<!-- 
/*
* Copyright (C) 2008 The Android Open Source Project
*
* Licensed under the Apache License, Version 2.0 (the "License");
* you may not use this file except in compliance with the License.
* You may obtain a copy of the License at
*
*      http://www.apache.org/licenses/LICENSE-2.0
*
* Unless required by applicable law or agreed to in writing, software
* distributed under the License is distributed on an "AS IS" BASIS,
* WITHOUT WARRANTIES OR CONDITIONS OF ANY KIND, either express or implied.
* See the License for the specific language governing permissions and
* limitations under the License.
*/
 -->

<resources xmlns:android="http://schemas.android.com/apk/res/android"
    xmlns:xliff="urn:oasis:names:tc:xliff:document:1.2">
    <string name="app_name" msgid="649227358658669779">"Launcher3"</string>
    <string name="work_folder_name" msgid="3753320833950115786">"কৰ্মস্থান"</string>
    <string name="activity_not_found" msgid="8071924732094499514">"এপ্‌টো ইনষ্টল কৰা নহ\'ল।"</string>
    <string name="activity_not_available" msgid="7456344436509528827">"এপ্‌টো নাই"</string>
    <string name="safemode_shortcut_error" msgid="9160126848219158407">"ডাউনল’ড কৰা এপ্‌টোক সুৰক্ষিত ম\'ডত অক্ষম কৰা হ’ল"</string>
    <string name="safemode_widget_error" msgid="4863470563535682004">"ৱিজেটবোৰক সুৰক্ষিত ম\'ডত অক্ষম কৰা হ’ল"</string>
    <string name="shortcut_not_available" msgid="2536503539825726397">"শ্বৰ্টকাট নাই"</string>
    <string name="home_screen" msgid="5629429142036709174">"গৃহ স্ক্ৰীন"</string>
    <string name="recent_task_option_split_screen" msgid="6690461455618725183">"বিভাজিত স্ক্ৰীন"</string>
    <string name="split_app_info_accessibility" msgid="5475288491241414932">"%1$sৰ বাবে এপৰ তথ্য"</string>
    <string name="save_app_pair" msgid="5647523853662686243">"এপৰ পেয়াৰ ছেভ কৰক"</string>
    <string name="app_pair_default_title" msgid="4045241727446873529">"<xliff:g id="APP1">%1$s</xliff:g> | <xliff:g id="APP2">%2$s</xliff:g>"</string>
    <string name="app_pair_unlaunchable_at_screen_size" msgid="3446551575502685376">"এই ডিভাইচটোত এই এপ্‌ পেয়াৰ কৰাৰ সুবিধাটো সমৰ্থিত নহয়"</string>
    <string name="app_pair_needs_unfold" msgid="4588897528143807002">"এই এপ্‌ পেয়াৰ কৰাৰ সুবিধাটো ব্যৱহাৰ কৰিবলৈ ডিভাইচটো আনফ’ল্ড কৰক"</string>
<<<<<<< HEAD
=======
    <string name="app_pair_not_available" msgid="3556767440808032031">"এপ্‌ পেয়াৰ কৰাৰ সুবিধাটো উপলব্ধ নহয়"</string>
>>>>>>> 4f1e8802
    <string name="long_press_widget_to_add" msgid="3587712543577675817">"ৱিজেট স্থানান্তৰ কৰিবলৈ টিপি ধৰি ৰাখক।"</string>
    <string name="long_accessible_way_to_add" msgid="2733588281439571974">"কোনো ৱিজেট স্থানান্তৰ কৰিবলৈ দুবাৰ টিপি ধৰি ৰাখক অথবা কাষ্টম কাৰ্য ব্যৱহাৰ কৰক।"</string>
    <string name="widget_dims_format" msgid="2370757736025621599">"%1$d × %2$d"</string>
    <string name="widget_accessible_dims_format" msgid="3640149169885301790">"%1$d বহল x %2$d ওখ"</string>
    <string name="widget_preview_context_description" msgid="9045841361655787574">"<xliff:g id="WIDGET_NAME">%1$s</xliff:g> ৱিজেট"</string>
    <string name="add_item_request_drag_hint" msgid="8730547755622776606">"ৱিজেটটো গৃহ স্ক্ৰীনৰ আশে-পাশে নিবলৈ সেইটোত স্পৰ্শ কৰি ধৰি ৰাখক"</string>
    <string name="add_to_home_screen" msgid="9168649446635919791">"গৃহ স্ক্ৰীনত যোগ কৰক"</string>
    <string name="added_to_home_screen_accessibility_text" msgid="4451545765448884415">"<xliff:g id="WIDGET_NAME">%1$s</xliff:g> ৱিজেটটো গৃহ স্ক্ৰীনত যোগ দিয়া হৈছে"</string>
    <string name="suggested_widgets_header_title" msgid="1844314680798145222">"পৰামৰ্শ"</string>
    <string name="productivity_widget_recommendation_category_label" msgid="1722113555721820766">"আপোনাৰ দৈনিক অত্যাৱশ্যকীয় সামগ্ৰী"</string>
    <string name="news_widget_recommendation_category_label" msgid="3908242346768119070">"আপোনাৰ বাবে বাতৰি"</string>
    <string name="social_and_entertainment_widget_recommendation_category_label" msgid="2923840997302308191">"আপোনাৰ পচন্দৰ স্থান"</string>
    <string name="fitness_widget_recommendation_category_label" msgid="2657652999128882431">"আপোনাৰ সুস্থতাৰ লক্ষ্যত উপনীত হওক"</string>
    <string name="weather_widget_recommendation_category_label" msgid="6712678763480668598">"বতৰৰ বিষয়ে আগতীয়াকৈ জানক"</string>
    <string name="others_widget_recommendation_category_label" msgid="897876078077284733">"আপুনি হয়তো এইটোও পচন্দ কৰিব"</string>
    <string name="widget_picker_right_pane_accessibility_title" msgid="1673313931455067502">"<xliff:g id="SELECTED_HEADER">%1$s</xliff:g> ৱিজেট সোঁফালে, সন্ধান আৰু বিকল্পসমূহ বাওঁফালে"</string>
    <string name="widgets_count" msgid="6467746476364652096">"{count,plural, =1{# টা ৱিজেট}one{# টা ৱিজেট}other{# টা ৱিজেট}}"</string>
    <string name="shortcuts_count" msgid="8471715556199592381">"{count,plural, =1{# টা শ্বৰ্টকাট}one{# টা শ্বৰ্টকাট}other{# টা শ্বৰ্টকাট}}"</string>
    <string name="widgets_and_shortcuts_count" msgid="7209136747878365116">"<xliff:g id="WIDGETS_COUNT">%1$s</xliff:g>, <xliff:g id="SHORTCUTS_COUNT">%2$s</xliff:g>"</string>
    <string name="widget_button_text" msgid="2880537293434387943">"ৱিজেটসমূহ"</string>
    <string name="widgets_full_sheet_search_bar_hint" msgid="8484659090860596457">"সন্ধান"</string>
    <string name="widgets_full_sheet_cancel_button_description" msgid="5766167035728653605">"সন্ধান বাকচত থকা পাঠ মচক"</string>
    <string name="no_widgets_available" msgid="4337693382501046170">"ৱিজেট আৰু শ্বৰ্টকাট উপলব্ধ নহয়"</string>
    <string name="no_search_results" msgid="3787956167293097509">"কোনো ৱিজেট আৰু শ্বৰ্টকাট পোৱা নগ’ল"</string>
    <string name="widgets_full_sheet_personal_tab" msgid="2743540105607120182">"ব্যক্তিগত"</string>
    <string name="widgets_full_sheet_work_tab" msgid="3767150027110633765">"কৰ্মস্থান"</string>
    <string name="widget_category_conversations" msgid="8894438636213590446">"বাৰ্তালাপ"</string>
    <string name="widget_category_note_taking" msgid="3469689394504266039">"টোকা গ্ৰহণ কৰা"</string>
    <string name="widget_education_header" msgid="4874760613775913787">"আপোনাৰ আঙুলিৰে টিপতে উপযোগী তথ্য পাওক"</string>
    <string name="widget_education_content" msgid="1731667670753497052">"এপ্ নোখোলাকৈ তথ্য পাবলৈ আপুনি নিজৰ গৃহ স্ক্ৰীনত ৱিজেট যোগ দিব পাৰে"</string>
    <string name="reconfigurable_widget_education_tip" msgid="6336962690888067057">"ৱিজেটৰ ছেটিং সলনি কৰিবলৈ টিপক"</string>
    <string name="widget_education_close_button" msgid="8676165703104836580">"বুজি পালোঁ"</string>
    <string name="widget_reconfigure_button_content_description" msgid="8811472721881205250">"ৱিজেটৰ ছেটিং সলনি কৰক"</string>
    <string name="all_apps_search_bar_hint" msgid="1390553134053255246">"এপ্‌সমূহ সন্ধান কৰক"</string>
    <string name="all_apps_loading_message" msgid="5813968043155271636">"এপ্‌সমূহ ল’ড কৰি থকা হৈছে…"</string>
    <string name="all_apps_no_search_results" msgid="3200346862396363786">"\"<xliff:g id="QUERY">%1$s</xliff:g>\"ৰ সৈতে মিলা কোনো এপ্ বিচাৰি পোৱা নগ\'ল"</string>
    <string name="label_application" msgid="8531721983832654978">"এপ্"</string>
    <string name="all_apps_label" msgid="5015784846527570951">"আটাইবোৰ এপ্"</string>
    <string name="notifications_header" msgid="1404149926117359025">"জাননীসমূহ"</string>
    <string name="long_press_shortcut_to_add" msgid="5405328730817637737">"শ্বৰ্টকাট স্থানান্তৰ কৰিবলৈ দুবাৰ টিপি ধৰি ৰাখক।"</string>
    <string name="long_accessible_way_to_add_shortcut" msgid="2199537273817090740">"কোনো শ্বৰ্টকাট স্থানান্তৰ কৰিবলৈ দুবাৰ টিপি ধৰি ৰাখক অথবা কাষ্টম কাৰ্য ব্যৱহাৰ কৰক।"</string>
    <string name="out_of_space" msgid="6455557115204099579">"এইখন গৃহ স্ক্ৰীনত খালী ঠাই নাই"</string>
    <string name="hotseat_out_of_space" msgid="7448809638125333693">"পছন্দৰ ট্ৰে\'ত আৰু বেছি ঠাই নাই"</string>
    <string name="all_apps_button_label" msgid="8130441508702294465">"এপৰ সূচী"</string>
    <string name="all_apps_search_results" msgid="5889367432531296759">"সন্ধানৰ ফলাফল"</string>
    <string name="all_apps_button_personal_label" msgid="1315764287305224468">"ব্যক্তিগত এপৰ তালিকা"</string>
    <string name="all_apps_button_work_label" msgid="7270707118948892488">"কৰ্মস্থানৰ এপৰ তালিকা"</string>
    <string name="remove_drop_target_label" msgid="7812859488053230776">"আঁতৰাওক"</string>
    <string name="uninstall_drop_target_label" msgid="4722034217958379417">"আনইনষ্টল কৰক"</string>
    <string name="app_info_drop_target_label" msgid="692894985365717661">"এপ্‌ সম্পৰ্কীয় তথ্য"</string>
    <string name="install_private_system_shortcut_label" msgid="1616889277073184841">"গোপনে ইনষ্টল কৰক"</string>
    <string name="install_drop_target_label" msgid="2539096853673231757">"ইনষ্টল কৰক"</string>
    <string name="dismiss_prediction_label" msgid="3357562989568808658">"পৰামৰ্শ নিদিব"</string>
    <string name="pin_prediction" msgid="4196423321649756498">"পূৰ্বানুমান কৰা এপ্‌টো পিন কৰক"</string>
    <string name="permlab_install_shortcut" msgid="5632423390354674437">"শ্বৰ্টকাট ইনষ্টল কৰিব পাৰে"</string>
    <string name="permdesc_install_shortcut" msgid="923466509822011139">"ব্য়ৱহাৰকাৰীৰ হস্তক্ষেপ অবিহনেই কোনো এপক শ্বৰ্টকাটবোৰ যোগ কৰাৰ অনুমতি দিয়ে।"</string>
    <string name="permlab_read_settings" msgid="5136500343007704955">"গৃহ স্ক্ৰীনত ছেটিং আৰু শ্বৰ্টকাটসমূহ পঢ়া"</string>
    <string name="permdesc_read_settings" msgid="4208061150510996676">"এপ্‌টোক গৃহ স্ক্ৰীনত ছেটিং আৰু শ্বৰ্টকাটসমূহ পঢ়াৰ অনুমতি দিয়ে।"</string>
    <string name="permlab_write_settings" msgid="4820028712156303762">"গৃহ স্ক্ৰীনত ছেটিং আৰু শ্বৰ্টকাটসমূহ লিখা"</string>
    <string name="permdesc_write_settings" msgid="726859348127868466">"এপ্‌টোক গৃহ স্ক্ৰীনত ছেটিং আৰু শ্বৰ্টকাটসমূহ সলনি কৰাৰ অনুমতি দিয়ে।"</string>
    <string name="gadget_error_text" msgid="740356548025791839">"ৱিজেট ল’ড কৰিব নোৱাৰি"</string>
    <string name="gadget_setup_text" msgid="8348374825537681407">"ৱিজেটৰ ছেটিং"</string>
    <string name="gadget_complete_setup_text" msgid="309040266978007925">"ছেটআপ সমাপ্ত কৰিবলৈ টিপক"</string>
    <string name="uninstall_system_app_text" msgid="4172046090762920660">"এইটো এটা ছিষ্টেম এপ আৰু ইয়াক আনইনষ্টল কৰিব নোৱৰি"</string>
    <string name="folder_hint_text" msgid="5174843001373488816">"নাম সম্পাদনা কৰক"</string>
    <string name="disabled_app_label" msgid="6673129024321402780">"<xliff:g id="APP_NAME">%1$s</xliff:g> অক্ষম কৰা হ’ল"</string>
    <string name="dotted_app_label" msgid="1865617679843363410">"{count,plural, =1{{app_name}ৰ # টা জাননী আছে}one{{app_name}ৰ # টা জাননী আছে}other{{app_name}ৰ # টা জাননী আছে}}"</string>
    <string name="default_scroll_format" msgid="7475544710230993317">"%2$dৰ %1$d পৃষ্ঠা"</string>
    <string name="workspace_scroll_format" msgid="8458889198184077399">"গৃহ স্ক্ৰীন %2$dৰ %1$d"</string>
    <string name="workspace_new_page" msgid="257366611030256142">"গৃহ স্ক্ৰীনৰ নতুন পৃষ্ঠা"</string>
    <string name="folder_opened" msgid="94695026776264709">"ফ’ল্ডাৰ খোলা হ’ল, <xliff:g id="WIDTH">%1$d</xliff:g> x <xliff:g id="HEIGHT">%2$d</xliff:g>"</string>
    <string name="folder_tap_to_close" msgid="4625795376335528256">"ফ\'ল্ডাৰ বন্ধ কৰিবলৈ টিপক"</string>
    <string name="folder_tap_to_rename" msgid="4017685068016979677">"সলনি কৰা নাম ছেভ কৰিবলৈ টিপক"</string>
    <string name="folder_closed" msgid="4100806530910930934">"ফ\'ল্ডাৰ বন্ধ কৰা হ’ল"</string>
    <string name="folder_renamed" msgid="1794088362165669656">"ফ\'ল্ডাৰৰ নাম সলনি কৰি <xliff:g id="NAME">%1$s</xliff:g> কৰা হৈছে"</string>
    <string name="folder_name_format_exact" msgid="8626242716117004803">"ফ’ল্ডাৰ: <xliff:g id="NAME">%1$s</xliff:g>, <xliff:g id="SIZE">%2$d</xliff:g> টা বস্তু"</string>
    <string name="folder_name_format_overflow" msgid="4270108890534995199">"ফ’ল্ডাৰ: <xliff:g id="NAME">%1$s</xliff:g>, <xliff:g id="SIZE">%2$d</xliff:g> টা অথবা তাতকৈ অধিক বস্তু"</string>
    <string name="app_pair_name_format" msgid="8134106404716224054">"এপ্ পেয়াৰ কৰা: <xliff:g id="APP1">%1$s</xliff:g> আৰু <xliff:g id="APP2">%2$s</xliff:g>"</string>
    <string name="styles_wallpaper_button_text" msgid="8216961355289236794">"ৱালপেপাৰ আৰু শৈলী"</string>
    <string name="edit_home_screen" msgid="8947858375782098427">"গৃহ স্ক্ৰীন সম্পাদনা কৰক"</string>
    <string name="settings_button_text" msgid="8873672322605444408">"গৃহ ছেটিং"</string>
    <string name="msg_disabled_by_admin" msgid="6898038085516271325">"আপোনাৰ প্ৰশাসকে অক্ষম কৰি ৰাখিছে"</string>
    <string name="allow_rotation_title" msgid="7222049633713050106">"গৃহ স্ক্ৰীন ঘূৰোৱাৰ অনুমতি দিয়ক"</string>
    <string name="allow_rotation_desc" msgid="8662546029078692509">"ফ\'নটো যেতিয়া ঘূৰোৱা হয়"</string>
    <string name="notification_dots_title" msgid="9062440428204120317">"জাননী বিন্দু"</string>
    <string name="notification_dots_desc_on" msgid="1679848116452218908">"অন কৰা আছে"</string>
    <string name="notification_dots_desc_off" msgid="1760796511504341095">"অফ আছে"</string>
    <string name="title_missing_notification_access" msgid="7503287056163941064">"জাননীৰ এক্সেছৰ প্ৰয়োজন"</string>
    <string name="msg_missing_notification_access" msgid="281113995110910548">"জাননী সম্পৰ্কীয় বিন্দুবোৰ দেখুৱাবলৈ <xliff:g id="NAME">%1$s</xliff:g>ৰ বাবে এপৰ জাননীসমূহ অন কৰক"</string>
    <string name="title_change_settings" msgid="1376365968844349552">"ছেটিং সলনি কৰক"</string>
    <string name="notification_dots_service_title" msgid="4284221181793592871">"জাননী বিন্দু দেখুৱাওক"</string>
    <string name="developer_options_title" msgid="700788437593726194">"বিকাশকৰ্তাৰ বিকল্পসমূহ"</string>
    <string name="auto_add_shortcuts_label" msgid="4926805029653694105">"গৃহ স্ক্ৰীনত এপৰ চিহ্ন যোগ দিয়ক"</string>
    <string name="auto_add_shortcuts_description" msgid="7117251166066978730">"নতুন এপসমূহৰ বাবে"</string>
    <string name="package_state_unknown" msgid="7592128424511031410">"অজ্ঞাত"</string>
    <string name="abandoned_clean_this" msgid="7610119707847920412">"আঁতৰাওক"</string>
    <string name="abandoned_search" msgid="891119232568284442">"সন্ধান কৰক"</string>
    <string name="abandoned_promises_title" msgid="7096178467971716750">"এই এপ্‌টো ইনষ্টল কৰা হোৱা নাই"</string>
    <string name="abandoned_promise_explanation" msgid="3990027586878167529">"এই আইকনৰ এপ্‌টো ইনষ্টল কৰা হোৱা নাই। আপুনি এইটো আঁতৰাব পাৰে অথবা এপ্‌টো বিচাৰি মেনুৱেলভাৱে ইনষ্টল কৰিব পাৰে।"</string>
    <string name="app_installing_title" msgid="5864044122733792085">"<xliff:g id="NAME">%1$s</xliff:g> ইনষ্টল কৰি থকা হৈছে, <xliff:g id="PROGRESS">%2$s</xliff:g> সম্পূৰ্ণ হৈছে"</string>
    <string name="app_downloading_title" msgid="8336702962104482644">"<xliff:g id="NAME">%1$s</xliff:g> ডাউনল’ড কৰি থকা হৈছে, <xliff:g id="PROGRESS">%2$s</xliff:g> সম্পূৰ্ণ হ’ল"</string>
    <string name="app_waiting_download_title" msgid="7053938513995617849">"<xliff:g id="NAME">%1$s</xliff:g> ইনষ্টল হোৱালৈ অপেক্ষা কৰি থকা হৈছে"</string>
    <string name="app_archived_title" msgid="9124290918876665128">"<xliff:g id="NAME">%1$s</xliff:g> আৰ্কাইভ কৰা হৈছে। ডাউনল’ড কৰিবলৈ টিপক।"</string>
    <string name="dialog_update_title" msgid="114234265740994042">"এপ্‌টো আপডে’ট কৰা প্ৰয়োজন"</string>
    <string name="dialog_update_message" msgid="4176784553982226114">"এই চিহ্নটোৰ এপ্‌টো আপডে’ট কৰা হোৱা নাই। আপুনি এই শ্বৰ্টকাটটো পুনৰ সক্ষম কৰিবলৈ মেনুৱেলী আপডে’ট কৰিব পাৰে অথবা চিহ্নটো আঁতৰাব পাৰে।"</string>
    <string name="dialog_update" msgid="2178028071796141234">"আপডে’ট কৰক"</string>
    <string name="dialog_remove" msgid="6510806469849709407">"আঁতৰাওক"</string>
    <string name="widgets_list" msgid="796804551140113767">"ৱিজেটৰ তালিকা"</string>
    <string name="widgets_list_closed" msgid="6141506579418771922">"ৱিজেটৰ তালিকা বন্ধ কৰা হ’ল"</string>
    <string name="action_add_to_workspace" msgid="215894119683164916">"গৃহ স্ক্ৰীনত যোগ কৰক"</string>
    <string name="action_move_here" msgid="2170188780612570250">"বস্তুটো ইয়ালৈ স্থানান্তৰ কৰক"</string>
    <string name="item_added_to_workspace" msgid="4211073925752213539">"বস্তুটো গৃহ স্ক্ৰীনত যোগ কৰা হ’ল"</string>
    <string name="item_removed" msgid="851119963877842327">"বস্তুটো আঁতৰোৱা হ’ল"</string>
    <string name="undo" msgid="4151576204245173321">"আনডু কৰক"</string>
    <string name="action_move" msgid="4339390619886385032">"বস্তু স্থানান্তৰ কৰক"</string>
    <string name="move_to_empty_cell_description" msgid="5254852678218206889">"<xliff:g id="STRING">%3$s</xliff:g>ত <xliff:g id="NUMBER_0">%1$s</xliff:g> নম্বৰ শাৰী <xliff:g id="NUMBER_1">%2$s</xliff:g> নম্বৰ স্তম্ভলৈ লৈ যাওক"</string>
    <string name="move_to_position" msgid="6750008980455459790">"পছন্দৰ অৱস্থান <xliff:g id="NUMBER">%1$s</xliff:g>লৈ স্থানান্তৰিত কৰক"</string>
    <string name="move_to_hotseat_position" msgid="6295412897075147808">"পছন্দৰ অৱস্থান <xliff:g id="NUMBER">%1$s</xliff:g>লৈ স্থানান্তৰিত কৰক"</string>
    <string name="item_moved" msgid="4606538322571412879">"বস্তুটো স্থানান্তৰ কৰা হ’ল"</string>
    <string name="add_to_folder" msgid="9040534766770853243">"ফ\'ল্ডাৰত যোগ কৰক: <xliff:g id="NAME">%1$s</xliff:g>"</string>
    <string name="add_to_folder_with_app" msgid="4534929978967147231">"<xliff:g id="NAME">%1$s</xliff:g>সহ ফ\'ল্ডাৰত যোগ কৰক"</string>
    <string name="added_to_folder" msgid="4793259502305558003">"বস্তুটো ফ\'ল্ডাৰত যোগ কৰা হ’ল"</string>
    <string name="create_folder_with" msgid="4050141361160214248">"<xliff:g id="NAME">%1$s</xliff:g>: ৰ জৰিয়তে ফ\'ল্ডাৰ সৃষ্টি কৰক"</string>
    <string name="folder_created" msgid="6409794597405184510">"ফ\'ল্ডাৰ সৃষ্টি কৰা হ’ল"</string>
    <string name="action_move_to_workspace" msgid="39528912300293768">"গৃহ স্ক্ৰীনলৈ স্থানান্তৰ কৰক"</string>
    <string name="action_resize" msgid="1802976324781771067">"আকাৰ সলনি কৰক"</string>
    <string name="action_increase_width" msgid="8773715375078513326">"প্ৰস্থ বৃদ্ধি কৰক"</string>
    <string name="action_increase_height" msgid="459390020612501122">"উচ্চতা বৃদ্ধি কৰক"</string>
    <string name="action_decrease_width" msgid="1374549771083094654">"প্ৰস্থ হ্ৰাস কৰক"</string>
    <string name="action_decrease_height" msgid="282377193880900022">"উচ্চতা হ্ৰাস কৰক"</string>
    <string name="widget_resized" msgid="9130327887929620">"ৱিজেটৰ আকাৰ সলনি কৰি প্ৰস্থ <xliff:g id="NUMBER_0">%1$s</xliff:g> আৰু উচ্চতা <xliff:g id="NUMBER_1">%2$s</xliff:g> কৰা হ’ল"</string>
    <string name="action_deep_shortcut" msgid="2864038805849372848">"শ্বৰ্টকাটসমূহ"</string>
    <string name="action_dismiss_notification" msgid="5909461085055959187">"অগ্ৰাহ্য কৰক"</string>
    <string name="accessibility_close" msgid="2277148124685870734">"বন্ধ কৰক"</string>
    <string name="all_apps_personal_tab" msgid="4190252696685155002">"ব্যক্তিগত"</string>
    <string name="all_apps_work_tab" msgid="4884822796154055118">"কৰ্মস্থান"</string>
    <string name="work_profile_toggle_label" msgid="3081029915775481146">"কৰ্মস্থানৰ প্ৰ\'ফাইল"</string>
    <string name="work_profile_edu_work_apps" msgid="7895468576497746520">"কৰ্মস্থানৰ এপ্‌সমূহ প্ৰতীকেৰে চিহ্নিত কৰা হয় আৰু সেইবোৰ আপোনাৰ আইটি প্ৰশাসকৰ বাবে দৃশ্যমান হয়"</string>
    <string name="work_profile_edu_accept" msgid="6069788082535149071">"বুজি পালোঁ"</string>
    <string name="work_apps_paused_title" msgid="3040901117349444598">"কৰ্মস্থানৰ এপ্‌সমূহ পজ হৈ আছে"</string>
    <string name="work_apps_paused_info_body" msgid="1687828929959237477">"আপুনি আপোনাৰ কৰ্মস্থানৰ এপ্‌সমূহৰ পৰা জাননী নাপাব"</string>
    <string name="work_apps_paused_body" msgid="261634750995824906">"আপোনাৰ কৰ্মস্থানৰ এপ্‌সমূহে আপোনালৈ জাননী পঠিয়াব, আপোনাৰ বেটাৰী ব্যৱহাৰ কৰিব অথবা আপোনাৰ অৱস্থান এক্সেছ কৰিব নোৱাৰে"</string>
    <string name="work_apps_paused_telephony_unavailable_body" msgid="8358872357502756790">"আপুনি আপোনাৰ কৰ্মস্থানৰ এপ্‌সমূহৰ পৰা ফ’ন কল, পাঠ বাৰ্তা অথবা জাননী নাপাব"</string>
    <string name="work_apps_paused_edu_banner" msgid="8872412121608402058">"কর্মস্থানৰ এপ্‌সমূহ প্ৰতীকেৰে চিহ্নিত কৰা হয় আৰু সেইবোৰ আপোনাৰ আইটি প্ৰশাসকৰ বাবে দৃশ্যমান হয়"</string>
    <string name="work_apps_paused_edu_accept" msgid="6377476824357318532">"বুজি পালোঁ"</string>
    <string name="work_apps_pause_btn_text" msgid="4669288269140620646">"কৰ্মস্থানৰ এপ্‌ পজ কৰক"</string>
    <string name="work_apps_enable_btn_text" msgid="1736198302467317371">"আনপজ কৰক"</string>
    <string name="developer_options_filter_hint" msgid="5896817443635989056">"ফিল্টাৰ"</string>
    <string name="remote_action_failed" msgid="1383965239183576790">"বিফল: <xliff:g id="WHAT">%1$s</xliff:g>"</string>
    <string name="private_space_label" msgid="2359721649407947001">"প্ৰাইভেট স্পে\'চ"</string>
    <string name="private_space_secondary_label" msgid="611902414159280263">"ব্যক্তিগত এপ্‌সমূহ লক কৰি লুকুৱাই ৰাখক"</string>
    <string name="ps_container_title" msgid="4391796149519594205">"ব্যক্তিগত"</string>
    <string name="ps_container_settings" msgid="6059734123353320479">"ব্যক্তিগত স্পে’চৰ ছেটিং"</string>
    <string name="ps_container_lock_unlock_button" msgid="7605602332253423755">"প্ৰাইভেট স্পে\'চ লক/আনলক কৰক"</string>
    <string name="ps_container_lock_title" msgid="2640257399982364682">"লক কৰক"</string>
    <string name="ps_container_transition" msgid="8667331812048014412">"ব্যক্তিগত স্পে’চৰ স্থানান্তৰণ"</string>
    <string name="ps_add_button_label" msgid="8611055839242385935">"এপ্‌ ইনষ্টল কৰক"</string>
    <string name="ps_add_button_content_description" msgid="3254274107740952556">"এপ্‌সমূহ প্ৰাইভেট স্পেচত ইনষ্টল কৰক"</string>
    <string name="bubble_bar_overflow_description" msgid="7410995531938041192">"অ’ভাৰফ্ল’"</string>
</resources><|MERGE_RESOLUTION|>--- conflicted
+++ resolved
@@ -33,10 +33,7 @@
     <string name="app_pair_default_title" msgid="4045241727446873529">"<xliff:g id="APP1">%1$s</xliff:g> | <xliff:g id="APP2">%2$s</xliff:g>"</string>
     <string name="app_pair_unlaunchable_at_screen_size" msgid="3446551575502685376">"এই ডিভাইচটোত এই এপ্‌ পেয়াৰ কৰাৰ সুবিধাটো সমৰ্থিত নহয়"</string>
     <string name="app_pair_needs_unfold" msgid="4588897528143807002">"এই এপ্‌ পেয়াৰ কৰাৰ সুবিধাটো ব্যৱহাৰ কৰিবলৈ ডিভাইচটো আনফ’ল্ড কৰক"</string>
-<<<<<<< HEAD
-=======
     <string name="app_pair_not_available" msgid="3556767440808032031">"এপ্‌ পেয়াৰ কৰাৰ সুবিধাটো উপলব্ধ নহয়"</string>
->>>>>>> 4f1e8802
     <string name="long_press_widget_to_add" msgid="3587712543577675817">"ৱিজেট স্থানান্তৰ কৰিবলৈ টিপি ধৰি ৰাখক।"</string>
     <string name="long_accessible_way_to_add" msgid="2733588281439571974">"কোনো ৱিজেট স্থানান্তৰ কৰিবলৈ দুবাৰ টিপি ধৰি ৰাখক অথবা কাষ্টম কাৰ্য ব্যৱহাৰ কৰক।"</string>
     <string name="widget_dims_format" msgid="2370757736025621599">"%1$d × %2$d"</string>
