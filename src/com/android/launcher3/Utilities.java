/*
 * Copyright (C) 2008 The Android Open Source Project
 *
 * Licensed under the Apache License, Version 2.0 (the "License");
 * you may not use this file except in compliance with the License.
 * You may obtain a copy of the License at
 *
 *      http://www.apache.org/licenses/LICENSE-2.0
 *
 * Unless required by applicable law or agreed to in writing, software
 * distributed under the License is distributed on an "AS IS" BASIS,
 * WITHOUT WARRANTIES OR CONDITIONS OF ANY KIND, either express or implied.
 * See the License for the specific language governing permissions and
 * limitations under the License.
 */

package com.android.launcher3;

import android.annotation.TargetApi;
import android.app.Activity;
import android.app.SearchManager;
import android.appwidget.AppWidgetManager;
import android.appwidget.AppWidgetProviderInfo;
import android.content.ActivityNotFoundException;
import android.content.ComponentName;
import android.content.Context;
import android.content.Intent;
import android.content.SharedPreferences;
import android.content.pm.ApplicationInfo;
import android.content.pm.PackageInfo;
import android.content.pm.PackageManager;
import android.content.pm.PackageManager.NameNotFoundException;
import android.content.pm.ResolveInfo;
import android.content.res.Resources;
import android.database.Cursor;
import android.graphics.Bitmap;
import android.graphics.BitmapFactory;
import android.graphics.Canvas;
import android.graphics.Color;
import android.graphics.Matrix;
import android.graphics.Paint;
import android.graphics.PaintFlagsDrawFilter;
import android.graphics.Rect;
import android.graphics.drawable.BitmapDrawable;
import android.graphics.drawable.Drawable;
import android.graphics.drawable.PaintDrawable;
import android.os.Build;
import android.os.Bundle;
import android.os.PowerManager;
import android.os.Process;
import android.text.Spannable;
import android.text.SpannableString;
import android.text.TextUtils;
import android.text.style.TtsSpan;
import android.util.DisplayMetrics;
import android.util.Log;
import android.util.Pair;
import android.util.SparseArray;
import android.util.TypedValue;
import android.view.View;
import android.widget.Toast;

import com.android.launcher3.compat.UserHandleCompat;
<<<<<<< HEAD
import com.android.launcher3.config.ProviderConfig;
=======
import com.android.launcher3.util.IconNormalizer;
>>>>>>> 39b700fc

import java.io.ByteArrayOutputStream;
import java.io.IOException;
import java.lang.reflect.Method;
import java.util.ArrayList;
import java.util.Locale;
import java.util.Set;
import java.util.concurrent.Executor;
import java.util.concurrent.LinkedBlockingQueue;
import java.util.concurrent.ThreadPoolExecutor;
import java.util.concurrent.TimeUnit;
import java.util.regex.Matcher;
import java.util.regex.Pattern;

/**
 * Various utilities shared amongst the Launcher's classes.
 */
public final class Utilities {

    private static final String TAG = "Launcher.Utilities";

    private static final Rect sOldBounds = new Rect();
    private static final Canvas sCanvas = new Canvas();

    private static final Pattern sTrimPattern =
            Pattern.compile("^[\\s|\\p{javaSpaceChar}]*(.*)[\\s|\\p{javaSpaceChar}]*$");

    static {
        sCanvas.setDrawFilter(new PaintFlagsDrawFilter(Paint.DITHER_FLAG,
                Paint.FILTER_BITMAP_FLAG));
    }
    static int sColors[] = { 0xffff0000, 0xff00ff00, 0xff0000ff };
    static int sColorIndex = 0;

    private static final int[] sLoc0 = new int[2];
    private static final int[] sLoc1 = new int[2];

    // TODO: use Build.VERSION_CODES when available
    public static final boolean ATLEAST_MARSHMALLOW = Build.VERSION.SDK_INT >= 23;

    public static final boolean ATLEAST_LOLLIPOP_MR1 =
            Build.VERSION.SDK_INT >= Build.VERSION_CODES.LOLLIPOP_MR1;

    public static final boolean ATLEAST_LOLLIPOP =
            Build.VERSION.SDK_INT >= Build.VERSION_CODES.LOLLIPOP;

    public static final boolean ATLEAST_KITKAT =
            Build.VERSION.SDK_INT >= Build.VERSION_CODES.KITKAT;

    public static final boolean ATLEAST_JB_MR1 =
            Build.VERSION.SDK_INT >= Build.VERSION_CODES.JELLY_BEAN_MR1;

    public static final boolean ATLEAST_JB_MR2 =
            Build.VERSION.SDK_INT >= Build.VERSION_CODES.JELLY_BEAN_MR2;

    // These values are same as that in {@link AsyncTask}.
    private static final int CPU_COUNT = Runtime.getRuntime().availableProcessors();
    private static final int CORE_POOL_SIZE = CPU_COUNT + 1;
    private static final int MAXIMUM_POOL_SIZE = CPU_COUNT * 2 + 1;
    private static final int KEEP_ALIVE = 1;
    /**
     * An {@link Executor} to be used with async task with no limit on the queue size.
     */
    public static final Executor THREAD_POOL_EXECUTOR = new ThreadPoolExecutor(
            CORE_POOL_SIZE, MAXIMUM_POOL_SIZE, KEEP_ALIVE,
            TimeUnit.SECONDS, new LinkedBlockingQueue<Runnable>());

    // To turn on these properties, type
    // adb shell setprop log.tag.PROPERTY_NAME [VERBOSE | SUPPRESS]
    private static final String FORCE_ENABLE_ROTATION_PROPERTY = "launcher_force_rotate";
    private static boolean sForceEnableRotation = isPropertyEnabled(FORCE_ENABLE_ROTATION_PROPERTY);

    public static final String ALLOW_ROTATION_PREFERENCE_KEY = "pref_allowRotation";

    public static boolean isPropertyEnabled(String propertyName) {
        return Log.isLoggable(propertyName, Log.VERBOSE);
    }

    public static boolean isAllowRotationPrefEnabled(Context context) {
        boolean allowRotationPref = getPrefs(context)
                .getBoolean(ALLOW_ROTATION_PREFERENCE_KEY, false);
        return sForceEnableRotation || allowRotationPref;
    }

    public static boolean isRotationAllowedForDevice(Context context) {
        return sForceEnableRotation || context.getResources().getBoolean(R.bool.allow_rotation);
    }

    public static boolean isNycOrAbove() {
        // TODO(vadimt): Replace using reflection with looking at the API version once
        // Build.VERSION.SDK_INT gets bumped to 24. b/22942492.
        try {
            View.class.getDeclaredField("DRAG_FLAG_OPAQUE");
            // View.DRAG_FLAG_OPAQUE doesn't exist in M-release, so it's an indication of N+.
            return true;
        } catch (NoSuchFieldException e) {
            return false;
        }
    }

    public static Bitmap createIconBitmap(Cursor c, int iconIndex, Context context) {
        byte[] data = c.getBlob(iconIndex);
        try {
            return createIconBitmap(BitmapFactory.decodeByteArray(data, 0, data.length), context);
        } catch (Exception e) {
            return null;
        }
    }

    /**
     * Returns a bitmap suitable for the all apps view. If the package or the resource do not
     * exist, it returns null.
     */
    public static Bitmap createIconBitmap(String packageName, String resourceName,
            Context context) {
        PackageManager packageManager = context.getPackageManager();
        // the resource
        try {
            Resources resources = packageManager.getResourcesForApplication(packageName);
            if (resources != null) {
                final int id = resources.getIdentifier(resourceName, null, null);
                return createIconBitmap(
                        resources.getDrawableForDensity(id, LauncherAppState.getInstance()
                                .getInvariantDeviceProfile().fillResIconDpi), context);
            }
        } catch (Exception e) {
            // Icon not found.
        }
        return null;
    }

    private static int getIconBitmapSize() {
        return LauncherAppState.getInstance().getInvariantDeviceProfile().iconBitmapSize;
    }

    /**
     * Returns a bitmap which is of the appropriate size to be displayed as an icon
     */
    public static Bitmap createIconBitmap(Bitmap icon, Context context) {
        final int iconBitmapSize = getIconBitmapSize();
        if (iconBitmapSize == icon.getWidth() && iconBitmapSize == icon.getHeight()) {
            return icon;
        }
        return createIconBitmap(new BitmapDrawable(context.getResources(), icon), context);
    }

    /**
     * Returns a bitmap suitable for the all apps view. The icon is badged for {@param user}.
     * The bitmap is also visually normalized with other icons.
     */
    @TargetApi(Build.VERSION_CODES.LOLLIPOP)
    public static Bitmap createBadgedIconBitmap(
            Drawable icon, UserHandleCompat user, Context context) {
        float scale = LauncherAppState.isDogfoodBuild() ?
                IconNormalizer.getInstance().getScale(icon) : 1;
        Bitmap bitmap = createIconBitmap(icon, context, scale);
        if (Utilities.ATLEAST_LOLLIPOP && user != null
                && !UserHandleCompat.myUserHandle().equals(user)) {
            BitmapDrawable drawable = new BitmapDrawable(context.getResources(), bitmap);
            Drawable badged = context.getPackageManager().getUserBadgedIcon(
                    drawable, user.getUser());
            if (badged instanceof BitmapDrawable) {
                return ((BitmapDrawable) badged).getBitmap();
            } else {
                return createIconBitmap(badged, context);
            }
        } else {
            return bitmap;
        }
    }

    /**
     * Returns a bitmap suitable for the all apps view.
     */
    public static Bitmap createIconBitmap(Drawable icon, Context context) {
        return createIconBitmap(icon, context, 1.0f /* scale */);
    }

    /**
     * @param scale the scale to apply before drawing {@param icon} on the canvas
     */
    public static Bitmap createIconBitmap(Drawable icon, Context context, float scale) {
        synchronized (sCanvas) {
            final int iconBitmapSize = getIconBitmapSize();

            int width = iconBitmapSize;
            int height = iconBitmapSize;

            if (icon instanceof PaintDrawable) {
                PaintDrawable painter = (PaintDrawable) icon;
                painter.setIntrinsicWidth(width);
                painter.setIntrinsicHeight(height);
            } else if (icon instanceof BitmapDrawable) {
                // Ensure the bitmap has a density.
                BitmapDrawable bitmapDrawable = (BitmapDrawable) icon;
                Bitmap bitmap = bitmapDrawable.getBitmap();
                if (bitmap != null && bitmap.getDensity() == Bitmap.DENSITY_NONE) {
                    bitmapDrawable.setTargetDensity(context.getResources().getDisplayMetrics());
                }
            }
            int sourceWidth = icon.getIntrinsicWidth();
            int sourceHeight = icon.getIntrinsicHeight();
            if (sourceWidth > 0 && sourceHeight > 0) {
                // Scale the icon proportionally to the icon dimensions
                final float ratio = (float) sourceWidth / sourceHeight;
                if (sourceWidth > sourceHeight) {
                    height = (int) (width / ratio);
                } else if (sourceHeight > sourceWidth) {
                    width = (int) (height * ratio);
                }
            }

            // no intrinsic size --> use default size
            int textureWidth = iconBitmapSize;
            int textureHeight = iconBitmapSize;

            final Bitmap bitmap = Bitmap.createBitmap(textureWidth, textureHeight,
                    Bitmap.Config.ARGB_8888);
            final Canvas canvas = sCanvas;
            canvas.setBitmap(bitmap);

            final int left = (textureWidth-width) / 2;
            final int top = (textureHeight-height) / 2;

            @SuppressWarnings("all") // suppress dead code warning
            final boolean debug = false;
            if (debug) {
                // draw a big box for the icon for debugging
                canvas.drawColor(sColors[sColorIndex]);
                if (++sColorIndex >= sColors.length) sColorIndex = 0;
                Paint debugPaint = new Paint();
                debugPaint.setColor(0xffcccc00);
                canvas.drawRect(left, top, left+width, top+height, debugPaint);
            }

            sOldBounds.set(icon.getBounds());
            icon.setBounds(left, top, left+width, top+height);
            canvas.save(Canvas.MATRIX_SAVE_FLAG);
            canvas.scale(scale, scale, textureWidth / 2, textureHeight / 2);
            icon.draw(canvas);
            canvas.restore();
            icon.setBounds(sOldBounds);
            canvas.setBitmap(null);

            return bitmap;
        }
    }

    /**
     * Given a coordinate relative to the descendant, find the coordinate in a parent view's
     * coordinates.
     *
     * @param descendant The descendant to which the passed coordinate is relative.
     * @param root The root view to make the coordinates relative to.
     * @param coord The coordinate that we want mapped.
     * @param includeRootScroll Whether or not to account for the scroll of the descendant:
     *          sometimes this is relevant as in a child's coordinates within the descendant.
     * @return The factor by which this descendant is scaled relative to this DragLayer. Caution
     *         this scale factor is assumed to be equal in X and Y, and so if at any point this
     *         assumption fails, we will need to return a pair of scale factors.
     */
    public static float getDescendantCoordRelativeToParent(View descendant, View root,
                                                           int[] coord, boolean includeRootScroll) {
        ArrayList<View> ancestorChain = new ArrayList<View>();

        float[] pt = {coord[0], coord[1]};

        View v = descendant;
        while(v != root && v != null) {
            ancestorChain.add(v);
            v = (View) v.getParent();
        }
        ancestorChain.add(root);

        float scale = 1.0f;
        int count = ancestorChain.size();
        for (int i = 0; i < count; i++) {
            View v0 = ancestorChain.get(i);
            // For TextViews, scroll has a meaning which relates to the text position
            // which is very strange... ignore the scroll.
            if (v0 != descendant || includeRootScroll) {
                pt[0] -= v0.getScrollX();
                pt[1] -= v0.getScrollY();
            }

            v0.getMatrix().mapPoints(pt);
            pt[0] += v0.getLeft();
            pt[1] += v0.getTop();
            scale *= v0.getScaleX();
        }

        coord[0] = (int) Math.round(pt[0]);
        coord[1] = (int) Math.round(pt[1]);
        return scale;
    }

    /**
     * Inverse of {@link #getDescendantCoordRelativeToParent(View, View, int[], boolean)}.
     */
    public static float mapCoordInSelfToDescendent(View descendant, View root,
                                                   int[] coord) {
        ArrayList<View> ancestorChain = new ArrayList<View>();

        float[] pt = {coord[0], coord[1]};

        View v = descendant;
        while(v != root) {
            ancestorChain.add(v);
            v = (View) v.getParent();
        }
        ancestorChain.add(root);

        float scale = 1.0f;
        Matrix inverse = new Matrix();
        int count = ancestorChain.size();
        for (int i = count - 1; i >= 0; i--) {
            View ancestor = ancestorChain.get(i);
            View next = i > 0 ? ancestorChain.get(i-1) : null;

            pt[0] += ancestor.getScrollX();
            pt[1] += ancestor.getScrollY();

            if (next != null) {
                pt[0] -= next.getLeft();
                pt[1] -= next.getTop();
                next.getMatrix().invert(inverse);
                inverse.mapPoints(pt);
                scale *= next.getScaleX();
            }
        }

        coord[0] = (int) Math.round(pt[0]);
        coord[1] = (int) Math.round(pt[1]);
        return scale;
    }

    /**
     * Utility method to determine whether the given point, in local coordinates,
     * is inside the view, where the area of the view is expanded by the slop factor.
     * This method is called while processing touch-move events to determine if the event
     * is still within the view.
     */
    public static boolean pointInView(View v, float localX, float localY, float slop) {
        return localX >= -slop && localY >= -slop && localX < (v.getWidth() + slop) &&
                localY < (v.getHeight() + slop);
    }

    public static int[] getCenterDeltaInScreenSpace(View v0, View v1, int[] delta) {
        v0.getLocationInWindow(sLoc0);
        v1.getLocationInWindow(sLoc1);

        sLoc0[0] += (v0.getMeasuredWidth() * v0.getScaleX()) / 2;
        sLoc0[1] += (v0.getMeasuredHeight() * v0.getScaleY()) / 2;
        sLoc1[0] += (v1.getMeasuredWidth() * v1.getScaleX()) / 2;
        sLoc1[1] += (v1.getMeasuredHeight() * v1.getScaleY()) / 2;

        if (delta == null) {
            delta = new int[2];
        }

        delta[0] = sLoc1[0] - sLoc0[0];
        delta[1] = sLoc1[1] - sLoc0[1];

        return delta;
    }

    public static void scaleRectAboutCenter(Rect r, float scale) {
        if (scale != 1.0f) {
            int cx = r.centerX();
            int cy = r.centerY();
            r.offset(-cx, -cy);

            r.left = (int) (r.left * scale + 0.5f);
            r.top = (int) (r.top * scale + 0.5f);
            r.right = (int) (r.right * scale + 0.5f);
            r.bottom = (int) (r.bottom * scale + 0.5f);

            r.offset(cx, cy);
        }
    }

    public static void startActivityForResultSafely(
            Activity activity, Intent intent, int requestCode) {
        try {
            activity.startActivityForResult(intent, requestCode);
        } catch (ActivityNotFoundException e) {
            Toast.makeText(activity, R.string.activity_not_found, Toast.LENGTH_SHORT).show();
        } catch (SecurityException e) {
            Toast.makeText(activity, R.string.activity_not_found, Toast.LENGTH_SHORT).show();
            Log.e(TAG, "Launcher does not have the permission to launch " + intent +
                    ". Make sure to create a MAIN intent-filter for the corresponding activity " +
                    "or use the exported attribute for this activity.", e);
        }
    }

    static boolean isSystemApp(Context context, Intent intent) {
        PackageManager pm = context.getPackageManager();
        ComponentName cn = intent.getComponent();
        String packageName = null;
        if (cn == null) {
            ResolveInfo info = pm.resolveActivity(intent, PackageManager.MATCH_DEFAULT_ONLY);
            if ((info != null) && (info.activityInfo != null)) {
                packageName = info.activityInfo.packageName;
            }
        } else {
            packageName = cn.getPackageName();
        }
        if (packageName != null) {
            try {
                PackageInfo info = pm.getPackageInfo(packageName, 0);
                return (info != null) && (info.applicationInfo != null) &&
                        ((info.applicationInfo.flags & ApplicationInfo.FLAG_SYSTEM) != 0);
            } catch (NameNotFoundException e) {
                return false;
            }
        } else {
            return false;
        }
    }

    /**
     * This picks a dominant color, looking for high-saturation, high-value, repeated hues.
     * @param bitmap The bitmap to scan
     * @param samples The approximate max number of samples to use.
     */
    static int findDominantColorByHue(Bitmap bitmap, int samples) {
        final int height = bitmap.getHeight();
        final int width = bitmap.getWidth();
        int sampleStride = (int) Math.sqrt((height * width) / samples);
        if (sampleStride < 1) {
            sampleStride = 1;
        }

        // This is an out-param, for getting the hsv values for an rgb
        float[] hsv = new float[3];

        // First get the best hue, by creating a histogram over 360 hue buckets,
        // where each pixel contributes a score weighted by saturation, value, and alpha.
        float[] hueScoreHistogram = new float[360];
        float highScore = -1;
        int bestHue = -1;

        for (int y = 0; y < height; y += sampleStride) {
            for (int x = 0; x < width; x += sampleStride) {
                int argb = bitmap.getPixel(x, y);
                int alpha = 0xFF & (argb >> 24);
                if (alpha < 0x80) {
                    // Drop mostly-transparent pixels.
                    continue;
                }
                // Remove the alpha channel.
                int rgb = argb | 0xFF000000;
                Color.colorToHSV(rgb, hsv);
                // Bucket colors by the 360 integer hues.
                int hue = (int) hsv[0];
                if (hue < 0 || hue >= hueScoreHistogram.length) {
                    // Defensively avoid array bounds violations.
                    continue;
                }
                float score = hsv[1] * hsv[2];
                hueScoreHistogram[hue] += score;
                if (hueScoreHistogram[hue] > highScore) {
                    highScore = hueScoreHistogram[hue];
                    bestHue = hue;
                }
            }
        }

        SparseArray<Float> rgbScores = new SparseArray<Float>();
        int bestColor = 0xff000000;
        highScore = -1;
        // Go back over the RGB colors that match the winning hue,
        // creating a histogram of weighted s*v scores, for up to 100*100 [s,v] buckets.
        // The highest-scoring RGB color wins.
        for (int y = 0; y < height; y += sampleStride) {
            for (int x = 0; x < width; x += sampleStride) {
                int rgb = bitmap.getPixel(x, y) | 0xff000000;
                Color.colorToHSV(rgb, hsv);
                int hue = (int) hsv[0];
                if (hue == bestHue) {
                    float s = hsv[1];
                    float v = hsv[2];
                    int bucket = (int) (s * 100) + (int) (v * 10000);
                    // Score by cumulative saturation * value.
                    float score = s * v;
                    Float oldTotal = rgbScores.get(bucket);
                    float newTotal = oldTotal == null ? score : oldTotal + score;
                    rgbScores.put(bucket, newTotal);
                    if (newTotal > highScore) {
                        highScore = newTotal;
                        // All the colors in the winning bucket are very similar. Last in wins.
                        bestColor = rgb;
                    }
                }
            }
        }
        return bestColor;
    }

    /*
     * Finds a system apk which had a broadcast receiver listening to a particular action.
     * @param action intent action used to find the apk
     * @return a pair of apk package name and the resources.
     */
    static Pair<String, Resources> findSystemApk(String action, PackageManager pm) {
        final Intent intent = new Intent(action);
        for (ResolveInfo info : pm.queryBroadcastReceivers(intent, 0)) {
            if (info.activityInfo != null &&
                    (info.activityInfo.applicationInfo.flags & ApplicationInfo.FLAG_SYSTEM) != 0) {
                final String packageName = info.activityInfo.packageName;
                try {
                    final Resources res = pm.getResourcesForApplication(packageName);
                    return Pair.create(packageName, res);
                } catch (NameNotFoundException e) {
                    Log.w(TAG, "Failed to find resources for " + packageName);
                }
            }
        }
        return null;
    }

    /**
     * Returns a widget with category {@link AppWidgetProviderInfo#WIDGET_CATEGORY_SEARCHBOX}
     * provided by the same package which is set to be global search activity.
     * If widgetCategory is not supported, or no such widget is found, returns the first widget
     * provided by the package.
     */
    @TargetApi(Build.VERSION_CODES.JELLY_BEAN_MR1)
    public static AppWidgetProviderInfo getSearchWidgetProvider(Context context) {
        SearchManager searchManager =
                (SearchManager) context.getSystemService(Context.SEARCH_SERVICE);
        ComponentName searchComponent = searchManager.getGlobalSearchActivity();
        if (searchComponent == null) return null;
        String providerPkg = searchComponent.getPackageName();

        AppWidgetProviderInfo defaultWidgetForSearchPackage = null;

        AppWidgetManager appWidgetManager = AppWidgetManager.getInstance(context);
        for (AppWidgetProviderInfo info : appWidgetManager.getInstalledProviders()) {
            if (info.provider.getPackageName().equals(providerPkg)) {
                if (ATLEAST_JB_MR1) {
                    if ((info.widgetCategory & AppWidgetProviderInfo.WIDGET_CATEGORY_SEARCHBOX) != 0) {
                        return info;
                    } else if (defaultWidgetForSearchPackage == null) {
                        defaultWidgetForSearchPackage = info;
                    }
                } else {
                    return info;
                }
            }
        }
        return defaultWidgetForSearchPackage;
    }

    /**
     * Compresses the bitmap to a byte array for serialization.
     */
    public static byte[] flattenBitmap(Bitmap bitmap) {
        // Try go guesstimate how much space the icon will take when serialized
        // to avoid unnecessary allocations/copies during the write.
        int size = bitmap.getWidth() * bitmap.getHeight() * 4;
        ByteArrayOutputStream out = new ByteArrayOutputStream(size);
        try {
            bitmap.compress(Bitmap.CompressFormat.PNG, 100, out);
            out.flush();
            out.close();
            return out.toByteArray();
        } catch (IOException e) {
            Log.w(TAG, "Could not write bitmap");
            return null;
        }
    }

    /**
     * Find the first vacant cell, if there is one.
     *
     * @param vacant Holds the x and y coordinate of the vacant cell
     * @param spanX Horizontal cell span.
     * @param spanY Vertical cell span.
     *
     * @return true if a vacant cell was found
     */
    public static boolean findVacantCell(int[] vacant, int spanX, int spanY,
            int xCount, int yCount, boolean[][] occupied) {

        for (int y = 0; (y + spanY) <= yCount; y++) {
            for (int x = 0; (x + spanX) <= xCount; x++) {
                boolean available = !occupied[x][y];
                out:            for (int i = x; i < x + spanX; i++) {
                    for (int j = y; j < y + spanY; j++) {
                        available = available && !occupied[i][j];
                        if (!available) break out;
                    }
                }

                if (available) {
                    vacant[0] = x;
                    vacant[1] = y;
                    return true;
                }
            }
        }

        return false;
    }

    /**
     * Trims the string, removing all whitespace at the beginning and end of the string.
     * Non-breaking whitespaces are also removed.
     */
    public static String trim(CharSequence s) {
        if (s == null) {
            return null;
        }

        // Just strip any sequence of whitespace or java space characters from the beginning and end
        Matcher m = sTrimPattern.matcher(s);
        return m.replaceAll("$1");
    }

    /**
     * Calculates the height of a given string at a specific text size.
     */
    public static float calculateTextHeight(float textSizePx) {
        Paint p = new Paint();
        p.setTextSize(textSizePx);
        Paint.FontMetrics fm = p.getFontMetrics();
        return -fm.top + fm.bottom;
    }

    /**
     * Convenience println with multiple args.
     */
    public static void println(String key, Object... args) {
        StringBuilder b = new StringBuilder();
        b.append(key);
        b.append(": ");
        boolean isFirstArgument = true;
        for (Object arg : args) {
            if (isFirstArgument) {
                isFirstArgument = false;
            } else {
                b.append(", ");
            }
            b.append(arg);
        }
        System.out.println(b.toString());
    }

    @TargetApi(Build.VERSION_CODES.JELLY_BEAN_MR1)
    public static boolean isRtl(Resources res) {
        return ATLEAST_JB_MR1 &&
                (res.getConfiguration().getLayoutDirection() == View.LAYOUT_DIRECTION_RTL);
    }

    public static void assertWorkerThread() {
        if (ProviderConfig.IS_DOGFOOD_BUILD &&
                (LauncherModel.sWorkerThread.getThreadId() != Process.myTid())) {
            throw new IllegalStateException();
        }
    }

    /**
     * Returns true if the intent is a valid launch intent for a launcher activity of an app.
     * This is used to identify shortcuts which are different from the ones exposed by the
     * applications' manifest file.
     *
     * @param launchIntent The intent that will be launched when the shortcut is clicked.
     */
    public static boolean isLauncherAppTarget(Intent launchIntent) {
        if (launchIntent != null
                && Intent.ACTION_MAIN.equals(launchIntent.getAction())
                && launchIntent.getComponent() != null
                && launchIntent.getCategories() != null
                && launchIntent.getCategories().size() == 1
                && launchIntent.hasCategory(Intent.CATEGORY_LAUNCHER)
                && TextUtils.isEmpty(launchIntent.getDataString())) {
            // An app target can either have no extra or have ItemInfo.EXTRA_PROFILE.
            Bundle extras = launchIntent.getExtras();
            if (extras == null) {
                return true;
            } else {
                Set<String> keys = extras.keySet();
                return keys.size() == 1 && keys.contains(ItemInfo.EXTRA_PROFILE);
            }
        };
        return false;
    }

    public static float dpiFromPx(int size, DisplayMetrics metrics){
        float densityRatio = (float) metrics.densityDpi / DisplayMetrics.DENSITY_DEFAULT;
        return (size / densityRatio);
    }
    public static int pxFromDp(float size, DisplayMetrics metrics) {
        return (int) Math.round(TypedValue.applyDimension(TypedValue.COMPLEX_UNIT_DIP,
                size, metrics));
    }
    public static int pxFromSp(float size, DisplayMetrics metrics) {
        return (int) Math.round(TypedValue.applyDimension(TypedValue.COMPLEX_UNIT_SP,
                size, metrics));
    }

    public static String createDbSelectionQuery(String columnName, Iterable<?> values) {
        return String.format(Locale.ENGLISH, "%s IN (%s)", columnName, TextUtils.join(", ", values));
    }

    public static boolean isBootCompleted() {
        try {
            Class clazz = Class.forName("android.os.SystemProperties");
            Method getter = clazz.getDeclaredMethod("get", String.class);
            String value = (String) getter.invoke(null, "sys.boot_completed");
            return "1".equals(value);
        } catch (Exception e) {
            Log.d(TAG, "Unable to read system properties");
            // Assume that boot has completed
            return true;
        }
    }

    /**
     * Ensures that a value is within given bounds. Specifically:
     * If value is less than lowerBound, return lowerBound; else if value is greater than upperBound,
     * return upperBound; else return value unchanged.
     */
    public static int boundInRange(int value, int lowerBound, int upperBound) {
        return Math.max(lowerBound, Math.min(value, upperBound));
    }

    /**
     * Wraps a message with a TTS span, so that a different message is spoken than
     * what is getting displayed.
     * @param msg original message
     * @param ttsMsg message to be spoken
     */
    @TargetApi(Build.VERSION_CODES.LOLLIPOP)
    public static CharSequence wrapForTts(CharSequence msg, String ttsMsg) {
        if (Utilities.ATLEAST_LOLLIPOP) {
            SpannableString spanned = new SpannableString(msg);
            spanned.setSpan(new TtsSpan.TextBuilder(ttsMsg).build(),
                    0, spanned.length(), Spannable.SPAN_INCLUSIVE_INCLUSIVE);
            return spanned;
        } else {
            return msg;
        }
    }

    /**
     * Replacement for Long.compare() which was added in API level 19.
     */
    public static int longCompare(long lhs, long rhs) {
        return lhs < rhs ? -1 : (lhs == rhs ? 0 : 1);
    }

    public static SharedPreferences getPrefs(Context context) {
        return context.getSharedPreferences(
                LauncherFiles.SHARED_PREFERENCES_KEY, Context.MODE_PRIVATE);
    }

    @TargetApi(Build.VERSION_CODES.LOLLIPOP)
    public static boolean isPowerSaverOn(Context context) {
        PowerManager powerManager = (PowerManager) context.getSystemService(Context.POWER_SERVICE);
        return ATLEAST_LOLLIPOP && powerManager.isPowerSaveMode();
    }
}<|MERGE_RESOLUTION|>--- conflicted
+++ resolved
@@ -61,11 +61,8 @@
 import android.widget.Toast;
 
 import com.android.launcher3.compat.UserHandleCompat;
-<<<<<<< HEAD
 import com.android.launcher3.config.ProviderConfig;
-=======
 import com.android.launcher3.util.IconNormalizer;
->>>>>>> 39b700fc
 
 import java.io.ByteArrayOutputStream;
 import java.io.IOException;
@@ -219,7 +216,7 @@
     @TargetApi(Build.VERSION_CODES.LOLLIPOP)
     public static Bitmap createBadgedIconBitmap(
             Drawable icon, UserHandleCompat user, Context context) {
-        float scale = LauncherAppState.isDogfoodBuild() ?
+        float scale = ProviderConfig.IS_DOGFOOD_BUILD ?
                 IconNormalizer.getInstance().getScale(icon) : 1;
         Bitmap bitmap = createIconBitmap(icon, context, scale);
         if (Utilities.ATLEAST_LOLLIPOP && user != null
