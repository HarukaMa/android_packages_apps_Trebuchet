package com.android.launcher3;

import android.annotation.TargetApi;
import android.graphics.Rect;
import android.os.Build;
import android.os.Bundle;
import android.text.TextUtils;
import android.util.Log;
import android.util.SparseArray;
import android.view.View;
import android.view.View.AccessibilityDelegate;
import android.view.accessibility.AccessibilityNodeInfo;
import android.view.accessibility.AccessibilityNodeInfo.AccessibilityAction;

import com.android.launcher3.util.Thunk;

import java.util.ArrayList;

@TargetApi(Build.VERSION_CODES.LOLLIPOP)
public class LauncherAccessibilityDelegate extends AccessibilityDelegate {

    private static final String TAG = "LauncherAccessibilityDelegate";

    private static final int REMOVE = R.id.action_remove;
    private static final int INFO = R.id.action_info;
    private static final int UNINSTALL = R.id.action_uninstall;
    private static final int ADD_TO_WORKSPACE = R.id.action_add_to_workspace;
    private static final int MOVE = R.id.action_move;

    public enum DragType {
        ICON,
        FOLDER,
        WIDGET
    }

    public static class DragInfo {
        public DragType dragType;
        public ItemInfo info;
        public View item;
    }

<<<<<<< HEAD
    private DragInfo mDragInfo = null;

    private final SparseArray<AccessibilityAction> mActions = new SparseArray<>();
=======
    private final SparseArray<AccessibilityAction> mActions =
            new SparseArray<AccessibilityAction>();
>>>>>>> e9b651ee
    @Thunk final Launcher mLauncher;

    private DragInfo mDragInfo = null;
    private AccessibilityDragSource mDragSource = null;

    public LauncherAccessibilityDelegate(Launcher launcher) {
        mLauncher = launcher;

        mActions.put(REMOVE, new AccessibilityAction(REMOVE,
                launcher.getText(R.string.delete_target_label)));
        mActions.put(INFO, new AccessibilityAction(INFO,
                launcher.getText(R.string.info_target_label)));
        mActions.put(UNINSTALL, new AccessibilityAction(UNINSTALL,
                launcher.getText(R.string.delete_target_uninstall_label)));
        mActions.put(ADD_TO_WORKSPACE, new AccessibilityAction(ADD_TO_WORKSPACE,
                launcher.getText(R.string.action_add_to_workspace)));
        mActions.put(MOVE, new AccessibilityAction(MOVE,
                launcher.getText(R.string.action_move)));
    }

    @Override
    public void onInitializeAccessibilityNodeInfo(View host, AccessibilityNodeInfo info) {
        super.onInitializeAccessibilityNodeInfo(host, info);
        if (!(host.getTag() instanceof ItemInfo)) return;
        ItemInfo item = (ItemInfo) host.getTag();

        if (DeleteDropTarget.supportsDrop(item)) {
            info.addAction(mActions.get(REMOVE));
        }
        if (UninstallDropTarget.supportsDrop(host.getContext(), item)) {
            info.addAction(mActions.get(UNINSTALL));
        }
        if (InfoDropTarget.supportsDrop(host.getContext(), item)) {
            info.addAction(mActions.get(INFO));
        }

        if ((item instanceof ShortcutInfo)
                || (item instanceof LauncherAppWidgetInfo)
                || (item instanceof FolderInfo)) {
            info.addAction(mActions.get(MOVE));
        } if ((item instanceof AppInfo) || (item instanceof PendingAddItemInfo)) {
            info.addAction(mActions.get(ADD_TO_WORKSPACE));
        }
    }

    @Override
    public boolean performAccessibilityAction(View host, int action, Bundle args) {
        if ((host.getTag() instanceof ItemInfo)
                && performAction(host, (ItemInfo) host.getTag(), action)) {
            return true;
        }
        return super.performAccessibilityAction(host, action, args);
    }

    public boolean performAction(View host, final ItemInfo item, int action) {
        if (action == REMOVE) {
            if (DeleteDropTarget.removeWorkspaceOrFolderItem(mLauncher, item, host)) {
                announceConfirmation(R.string.item_removed);
                return true;
            }
            return false;
        } else if (action == INFO) {
            InfoDropTarget.startDetailsActivityForInfo(item, mLauncher);
            return true;
        } else if (action == UNINSTALL) {
            return UninstallDropTarget.startUninstallActivity(mLauncher, item);
        } else if (action == MOVE) {
            beginAccessibleDrag(host, item);
        } else if (action == ADD_TO_WORKSPACE) {
            final int[] coordinates = new int[2];
            final long screenId = findSpaceOnWorkspace(item, coordinates);
            mLauncher.showWorkspace(true, new Runnable() {

                @Override
                public void run() {
                    if (item instanceof AppInfo) {
                        ShortcutInfo info = ((AppInfo) item).makeShortcut();
                        LauncherModel.addItemToDatabase(mLauncher, info,
                                LauncherSettings.Favorites.CONTAINER_DESKTOP,
                                screenId, coordinates[0], coordinates[1]);

                        ArrayList<ItemInfo> itemList = new ArrayList<>();
                        itemList.add(info);
                        mLauncher.bindItems(itemList, 0, itemList.size(), true);
                    } else if (item instanceof PendingAddItemInfo) {
                        PendingAddItemInfo info = (PendingAddItemInfo) item;
                        Workspace workspace = mLauncher.getWorkspace();
                        workspace.snapToPage(workspace.getPageIndexForScreenId(screenId));
                        mLauncher.addPendingItem(info, LauncherSettings.Favorites.CONTAINER_DESKTOP,
                                screenId, coordinates, info.spanX, info.spanY);
                    }
                    announceConfirmation(R.string.item_added_to_workspace);
                }
            });
            return true;
        }
        return false;
    }

    @Thunk void announceConfirmation(int resId) {
        announceConfirmation(mLauncher.getResources().getString(resId));
    }

    @Thunk void announceConfirmation(String confirmation) {
        mLauncher.getDragLayer().announceForAccessibility(confirmation);

    }

    public boolean isInAccessibleDrag() {
        return mDragInfo != null;
    }

    public DragInfo getDragInfo() {
        return mDragInfo;
    }

    /**
     * @param clickedTarget the actual view that was clicked
     * @param dropLocation relative to {@param clickedTarget}. If provided, its center is used
     * as the actual drop location otherwise the views center is used.
     */
    public void handleAccessibleDrop(View clickedTarget, Rect dropLocation,
            String confirmation) {
        if (!isInAccessibleDrag()) return;

        int[] loc = new int[2];
        if (dropLocation == null) {
            loc[0] = clickedTarget.getWidth() / 2;
            loc[1] = clickedTarget.getHeight() / 2;
        } else {
            loc[0] = dropLocation.centerX();
            loc[1] = dropLocation.centerY();
        }

        mLauncher.getDragLayer().getDescendantCoordRelativeToSelf(clickedTarget, loc);
        mLauncher.getDragController().completeAccessibleDrag(loc);

        endAccessibleDrag();
        if (!TextUtils.isEmpty(confirmation)) {
            announceConfirmation(confirmation);
        }
    }

    public void beginAccessibleDrag(View item, ItemInfo info) {
        mDragInfo = new DragInfo();
        mDragInfo.info = info;
        mDragInfo.item = item;
        mDragInfo.dragType = DragType.ICON;
        if (info instanceof FolderInfo) {
            mDragInfo.dragType = DragType.FOLDER;
        } else if (info instanceof LauncherAppWidgetInfo) {
            mDragInfo.dragType = DragType.WIDGET;
        }

        CellLayout.CellInfo cellInfo = new CellLayout.CellInfo(item, info);

        Rect pos = new Rect();
        mLauncher.getDragLayer().getDescendantRectRelativeToSelf(item, pos);
        mLauncher.getDragController().prepareAccessibleDrag(pos.centerX(), pos.centerY());

        Workspace workspace = mLauncher.getWorkspace();

        Folder folder = workspace.getOpenFolder();
        if (folder != null) {
            if (folder.getItemsInReadingOrder().contains(item)) {
                mDragSource = folder;
            } else {
                mLauncher.closeFolder();
            }
        }
        if (mDragSource == null) {
            mDragSource = workspace;
        }
        mDragSource.enableAccessibleDrag(true);
        mDragSource.startDrag(cellInfo, true);
    }

    public boolean onBackPressed() {
        if (isInAccessibleDrag()) {
            cancelAccessibleDrag();
            return true;
        }
        return false;
    }

    private void cancelAccessibleDrag() {
        mLauncher.getDragController().cancelDrag();
        endAccessibleDrag();
    }

    private void endAccessibleDrag() {
        mDragInfo = null;
        if (mDragSource != null) {
            mDragSource.enableAccessibleDrag(false);
            mDragSource = null;
        }
    }

    public static interface AccessibilityDragSource {
        void startDrag(CellLayout.CellInfo cellInfo, boolean accessible);

        void enableAccessibleDrag(boolean enable);
    }

    /**
     * Find empty space on the workspace and returns the screenId.
     */
    private long findSpaceOnWorkspace(ItemInfo info, int[] outCoordinates) {
        Workspace workspace = mLauncher.getWorkspace();
        ArrayList<Long> workspaceScreens = workspace.getScreenOrder();
        long screenId;

        // First check if there is space on the current screen.
        int screenIndex = workspace.getCurrentPage();
        screenId = workspaceScreens.get(screenIndex);
        CellLayout layout = (CellLayout) workspace.getPageAt(screenIndex);

        boolean found = layout.findCellForSpan(outCoordinates, info.spanX, info.spanY);
        screenIndex = workspace.hasCustomContent() ? 1 : 0;
        while (!found && screenIndex < workspaceScreens.size()) {
            screenId = workspaceScreens.get(screenIndex);
            layout = (CellLayout) workspace.getPageAt(screenIndex);
            found = layout.findCellForSpan(outCoordinates, info.spanX, info.spanY);
            screenIndex++;
        }

        if (found) {
            return screenId;
        }

        workspace.addExtraEmptyScreen();
        screenId = workspace.commitExtraEmptyScreen();
        layout = workspace.getScreenWithId(screenId);
        found = layout.findCellForSpan(outCoordinates, info.spanX, info.spanY);

        if (!found) {
            Log.wtf(TAG, "Not enough space on an empty screen");
        }
        return screenId;
    }
}<|MERGE_RESOLUTION|>--- conflicted
+++ resolved
@@ -39,14 +39,7 @@
         public View item;
     }
 
-<<<<<<< HEAD
-    private DragInfo mDragInfo = null;
-
     private final SparseArray<AccessibilityAction> mActions = new SparseArray<>();
-=======
-    private final SparseArray<AccessibilityAction> mActions =
-            new SparseArray<AccessibilityAction>();
->>>>>>> e9b651ee
     @Thunk final Launcher mLauncher;
 
     private DragInfo mDragInfo = null;
