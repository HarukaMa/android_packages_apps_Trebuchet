/*
 * Copyright (C) 2017 The Android Open Source Project
 *
 * Licensed under the Apache License, Version 2.0 (the "License");
 * you may not use this file except in compliance with the License.
 * You may obtain a copy of the License at
 *
 *      http://www.apache.org/licenses/LICENSE-2.0
 *
 * Unless required by applicable law or agreed to in writing, software
 * distributed under the License is distributed on an "AS IS" BASIS,
 * WITHOUT WARRANTIES OR CONDITIONS OF ANY KIND, either express or implied.
 * See the License for the specific language governing permissions and
 * limitations under the License.
 */

package com.android.launcher3.uioverrides;

import android.app.Activity;
import android.content.Context;

import com.android.launcher3.Launcher;
import com.android.launcher3.LauncherStateManager.StateHandler;
import com.android.launcher3.util.TouchController;

import java.io.PrintWriter;

public class UiFactory {

    public static TouchController[] createTouchControllers(Launcher launcher) {
        return new TouchController[] {
                launcher.getDragController(), new AllAppsSwipeController(launcher)};
    }

    public static void setOnTouchControllersChangedListener(Context context, Runnable listener) { }

    public static StateHandler[] getStateHandler(Launcher launcher) {
        return new StateHandler[] {
                launcher.getAllAppsController(), launcher.getWorkspace() };
    }

    public static void resetOverview(Launcher launcher) { }

    public static void onLauncherStateOrFocusChanged(Launcher launcher) { }

    public static void onCreate(Launcher launcher) { }

    public static void onStart(Launcher launcher) { }

    public static void onLauncherStateOrResumeChanged(Launcher launcher) { }

    public static void onTrimMemory(Launcher launcher, int level) { }

    public static boolean dumpActivity(Activity activity, PrintWriter writer) {
        return false;
    }

    public static void prepareToShowOverview(Launcher launcher) { }
<<<<<<< HEAD
=======

    public static void setBackButtonAlpha(Launcher launcher, float alpha, boolean animate) { }
>>>>>>> 8b92fe33
}<|MERGE_RESOLUTION|>--- conflicted
+++ resolved
@@ -56,9 +56,6 @@
     }
 
     public static void prepareToShowOverview(Launcher launcher) { }
-<<<<<<< HEAD
-=======
 
     public static void setBackButtonAlpha(Launcher launcher, float alpha, boolean animate) { }
->>>>>>> 8b92fe33
 }