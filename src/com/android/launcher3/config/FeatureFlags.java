--- conflicted
+++ resolved
@@ -276,11 +276,7 @@
             "Inject fallback app corpus result when AiAi fails to return it.");
 
     public static final BooleanFlag ENABLE_LONG_PRESS_NAV_HANDLE =
-<<<<<<< HEAD
-            getReleaseFlag(282993230, "ENABLE_LONG_PRESS_NAV_HANDLE_MPR", TEAMFOOD,
-=======
             getReleaseFlag(299682306, "ENABLE_LONG_PRESS_NAV_HANDLE", TEAMFOOD,
->>>>>>> 5f635e80
                     "Enables long pressing on the bottom bar nav handle to trigger events.");
 
     public static final BooleanFlag ENABLE_SEARCH_HAPTIC_HINT =
