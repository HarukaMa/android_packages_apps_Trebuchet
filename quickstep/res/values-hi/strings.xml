<?xml version="1.0" encoding="UTF-8"?>
<!-- 
/*
* Copyright (C) 2017 The Android Open Source Project
*
* Licensed under the Apache License, Version 2.0 (the "License");
* you may not use this file except in compliance with the License.
* You may obtain a copy of the License at
*
*      http://www.apache.org/licenses/LICENSE-2.0
*
* Unless required by applicable law or agreed to in writing, software
* distributed under the License is distributed on an "AS IS" BASIS,
* WITHOUT WARRANTIES OR CONDITIONS OF ANY KIND, either express or implied.
* See the License for the specific language governing permissions and
* limitations under the License.
*/
 -->

<resources xmlns:android="http://schemas.android.com/apk/res/android"
    xmlns:xliff="urn:oasis:names:tc:xliff:document:1.2">
    <string name="recent_task_option_pin" msgid="7929860679018978258">"पिन करें"</string>
    <string name="recent_task_option_freeform" msgid="48863056265284071">"फ़्रीफ़ॉर्म"</string>
    <string name="recents_empty_message" msgid="7040467240571714191">"हाल ही का कोई आइटम नहीं है"</string>
    <string name="accessibility_app_usage_settings" msgid="6312864233673544149">"ऐप्लिकेशन इस्तेमाल की सेटिंग"</string>
    <string name="recents_clear_all" msgid="5328176793634888831">"सभी हटाएं"</string>
    <string name="accessibility_recent_apps" msgid="4058661986695117371">"हाल ही में इस्तेमाल किए गए ऐप्लिकेशन"</string>
    <string name="task_view_closed" msgid="9170038230110856166">"टास्क बंद किया गया"</string>
    <string name="task_contents_description_with_remaining_time" msgid="4479688746574672685">"<xliff:g id="TASK_DESCRIPTION">%1$s</xliff:g>, <xliff:g id="REMAINING_TIME">%2$s</xliff:g>"</string>
    <string name="shorter_duration_less_than_one_minute" msgid="4722015666335015336">"&lt;1 मिनट"</string>
    <string name="time_left_for_app" msgid="3111996412933644358">"आज <xliff:g id="TIME">%1$s</xliff:g> और चलेगा"</string>
    <string name="title_app_suggestions" msgid="4185902664111965088">"सुझाए गए ऐप्लिकेशन"</string>
    <string name="all_apps_prediction_tip" msgid="2672336544844936186">"आपके काम के ऐप्लिकेशन"</string>
    <string name="hotseat_edu_title_migrate" msgid="306578144424489980">"अपनी होम स्क्रीन की सबसे नीचे वाली पंक्ति में ऐप्लिकेशन के सुझाव पाएं"</string>
    <string name="hotseat_edu_title_migrate_landscape" msgid="3633942953997845243">"अपनी होम स्क्रीन की सबसे नीचे वाली पंक्ति में पसंदीदा ऐप्लिकेशन के सुझाव पाएं"</string>
    <string name="hotseat_edu_message_migrate" msgid="8927179260533775320">"आपके ज़्यादातर इस्तेमाल किए जाने वाले ऐप्लिकेशन, सीधा अपनी होम स्क्रीन पर पाएं. ऐप्लिकेशन इस्तेमाल करने के आपके रूटीन के हिसाब से सुझाव बदलते रहते हैं. नीचे की पंक्ति के ऐप्लिकेशन होम स्क्रीन पर आ जाएंगे."</string>
    <string name="hotseat_edu_message_migrate_landscape" msgid="4248943380443387697">"सबसे ज़्यादा इस्तेमाल होने वाले ऐप्लिकेशन सीधे होम स्क्रीन पर देखें. आप ऐप्लिकेशन का कितना इस्तेमाल कर रहे हैं, उसके हिसाब से सुझाव बदलते रहते हैं. आपके पसंदीदा ऐप्लिकेशन, होम स्क्रीन पर नीचे की पंक्ति में दिखाई देंगे."</string>
    <string name="hotseat_edu_accept" msgid="1611544083278999837">"ऐप्लिकेशन के बारे में सुझाव पाएं"</string>
    <string name="hotseat_edu_dismiss" msgid="2781161822780201689">"रहने दें"</string>
    <string name="hotseat_prediction_settings" msgid="6246554993566070818">"सेटिंग"</string>
    <string name="hotseat_auto_enrolled" msgid="522100018967146807">"सबसे ज़्यादा इस्तेमाल होने वाले ऐप्लिकेशन यहां दिखेंगे. यह ऐप्लिकेशन, आपके इस्तेमाल के रूटीन के हिसाब से बदलते रहते हैं"</string>
    <string name="hotseat_tip_no_empty_slots" msgid="1325212677738179185">"नीचे वाली पंक्ति से ऐप्लिकेशन को खींचकर हटाएं, ताकि आप ऐप्लिकेशन के सुझाव पा सकें"</string>
    <string name="hotseat_tip_gaps_filled" msgid="3035673010274223538">"खाली जगह पर ऐप्लिकेशन के सुझाव जोड़े गए"</string>
    <string name="hotsaet_tip_prediction_enabled" msgid="2233554377501347650">"सुझाए गए ऐप्लिकेशन की सुविधा चालू है"</string>
    <string name="hotsaet_tip_prediction_disabled" msgid="1506426298884658491">"सुझाए गए ऐप्लिकेशन की सुविधा बंद है"</string>
    <string name="hotseat_prediction_content_description" msgid="4582028296938078419">"सुझाया गया ऐप्लिकेशन: <xliff:g id="TITLE">%1$s</xliff:g>"</string>
    <string name="gesture_tutorial_rotation_prompt_title" msgid="7537946781362766964">"अपना डिवाइस घुमाएं"</string>
    <string name="gesture_tutorial_rotation_prompt" msgid="1664493449851960691">"जेस्चर वाले नेविगेशन से जुड़े ट्यूटोरियल को पूरा करने के लिए अपने डिवाइस को घुमाएं"</string>
    <string name="back_gesture_feedback_swipe_too_far_from_edge" msgid="4175100312909721217">"स्क्रीन पर बिलकुल दाएं या बाएं किनारे से स्वाइप करें"</string>
    <string name="back_gesture_feedback_cancelled" msgid="762621530959111290">"स्क्रीन पर दाएं या बाएं किनारे से बीच तक स्वाइप करें और फिर अपनी उंगली को स्क्रीन से हटा दें"</string>
    <string name="back_gesture_feedback_complete_with_overview_follow_up" msgid="9176400654037014471">"आपने स्क्रीन के दाएं किनारे से स्वाइप करके, पिछली स्क्रीन पर वापस जाने का तरीका सीख लिया है. अब, एक ऐप से दूसरे ऐप पर जाने का तरीका सीखें."</string>
    <string name="back_gesture_feedback_complete_with_follow_up" msgid="8653374779579748392">"आपने पीछे ले जाने वाले हाथ के जेस्चर के बारे में जान लिया है. एक ऐप से दूसरे पर जाने का तरीका जानें."</string>
    <string name="back_gesture_feedback_complete_without_follow_up" msgid="197189945858268342">"आपने जान लिया है कि हाथ का जेस्चर इस्तेमाल करके पिछली स्क्रीन पर वापस कैसे जाएं"</string>
    <string name="back_gesture_feedback_swipe_in_nav_bar" msgid="9157480023651452969">"स्क्रीन पर बिलकुल नीचे तक स्वाइप न करें"</string>
    <string name="back_gesture_tutorial_confirm_subtitle" msgid="5181305411668713250">"\'सेटिंग\' में जाकर, पीछे जाने के लिए इस्तेमाल होने वाले हाथ के जेस्चर (हाव-भाव) की संवेदनशीलता बदलें"</string>
    <string name="back_gesture_intro_title" msgid="19551256430224428">"पिछली स्क्रीन पर वापस जाने के लिए स्वाइप करें"</string>
    <string name="back_gesture_intro_subtitle" msgid="7912576483031802797">"पिछली स्क्रीन पर वापस जाने के लिए, स्क्रीन के बाएं या दाएं किनारे से बीचों-बीच तक स्वाइप करें."</string>
    <string name="back_gesture_spoken_intro_subtitle" msgid="2162043199263088592">"पिछली स्क्रीन पर वापस जाने के लिए, स्क्रीन के बाएं या दाएं किनारे से स्क्रीन के बीच तक दो उंगलियों से स्वाइप करें."</string>
    <string name="back_gesture_tutorial_title" msgid="1944737946101059789">"पिछली स्क्रीन पर वापस जाना"</string>
    <string name="back_gesture_tutorial_subtitle" msgid="6639993416000920142">"स्क्रीन पर बाएं या दाएं किनारे से बीच तक स्वाइप करें"</string>
    <string name="home_gesture_feedback_swipe_too_far_from_edge" msgid="4816365433160895458">"स्क्रीन पर निचले किनारे से ऊपर की ओर स्वाइप करें"</string>
    <string name="home_gesture_feedback_overview_detected" msgid="5177627157303895077">"उंगली हटाने से पहले उसे स्क्रीन पर कहीं न रोकें"</string>
    <string name="home_gesture_feedback_wrong_swipe_direction" msgid="8328465201424027148">"स्क्रीन पर सीधे ऊपर की ओर स्वाइप करें"</string>
    <string name="home_gesture_feedback_complete_with_follow_up" msgid="8766981412895888417">"आपने जान लिया कि हाथ का जेस्चर इस्तेमाल करके होम स्क्रीन पर कैसे जाएं. अब वापस जाने का तरीका जानें."</string>
    <string name="home_gesture_feedback_complete_without_follow_up" msgid="2978063221383413443">"आपने जान लिया है कि हाथ का जेस्चर इस्तेमाल करके होम स्क्रीन पर कैसे जाएं"</string>
    <string name="home_gesture_intro_title" msgid="836590312858441830">"होम स्क्रीन पर जाने के लिए स्वाइप करें"</string>
    <string name="home_gesture_intro_subtitle" msgid="2632238748497975326">"स्क्रीन पर नीचे से ऊपर की ओर स्वाइप करें. हाथ का यह जेस्चर आपको हमेशा होम स्क्रीन पर ले जाता है."</string>
    <string name="home_gesture_spoken_intro_subtitle" msgid="1030987707382031750">"स्क्रीन के सबसे नीचे से ऊपर की ओर 2 उंगलियों से स्वाइप करें. जेस्चर हमेशा होम स्क्रीन पर ले जाता है."</string>
    <string name="home_gesture_tutorial_title" msgid="3126834347496917376">"होम स्क्रीन पर जाना"</string>
    <string name="home_gesture_tutorial_subtitle" msgid="7245995490408668778">"स्क्रीन पर सबसे नीचे से ऊपर की ओर स्वाइप करें"</string>
    <string name="home_gesture_tutorial_success" msgid="1736295017642244751">"बहुत बढ़िया!"</string>
    <string name="overview_gesture_feedback_swipe_too_far_from_edge" msgid="6402349235265407385">"स्क्रीन पर निचले किनारे से ऊपर की ओर स्वाइप करें"</string>
    <string name="overview_gesture_feedback_home_detected" msgid="663432226180397138">"उंगली हटाने से पहले स्क्रीन को देर तक दबाकर रखें"</string>
    <string name="overview_gesture_feedback_wrong_swipe_direction" msgid="1191055451018584958">"स्क्रीन पर सीधे ऊपर की ओर स्वाइप करें और फिर रुकें"</string>
    <string name="overview_gesture_feedback_complete_with_follow_up" msgid="3544611727467765026">"आपने हाथ के जेस्चर इस्तेमाल करने सीख लिए हैं. जेस्चर बंद करने के लिए, सेटिंग में जाएं."</string>
    <string name="overview_gesture_feedback_complete_without_follow_up" msgid="2903050864432331629">"आपने जान लिया है कि हाथ का जेस्चर इस्तेमाल करके ऐप्लिकेशन के बीच स्विच कैसे करें"</string>
    <string name="overview_gesture_intro_title" msgid="2902054412868489378">"एक ऐप्लिकेशन से दूसरे पर जाने के लिए स्वाइप करें"</string>
    <string name="overview_gesture_intro_subtitle" msgid="4968091015637850859">"एक ऐप से दूसरे पर जाने के लिए स्क्रीन पर नीचे से ऊपर की ओर स्वाइप करें, दबाकर रखें, और फिर छोड़ दें."</string>
    <string name="overview_gesture_spoken_intro_subtitle" msgid="3853371838260201751">"इन ऐप के बीच स्विच करने के लिए, दो उंगलियों से नीचे से ऊपर स्वाइप करें, होल्ड करें, और फिर छोड़ें."</string>
    <string name="overview_gesture_tutorial_title" msgid="4125835002668708720">"ऐप्लिकेशन के बीच स्विच करना"</string>
    <string name="overview_gesture_tutorial_subtitle" msgid="5253549754058973071">"अपनी स्क्रीन पर सबसे नीचे से ऊपर की ओर स्वाइप करें, स्क्रीन को दबाकर रखें, और फिर छोड़ दें"</string>
    <string name="overview_gesture_tutorial_success" msgid="1910267697807973076">"बहुत खूब!"</string>
    <string name="gesture_tutorial_confirm_title" msgid="6201516182040074092">"आप पूरी तरह तैयार हैं"</string>
    <string name="gesture_tutorial_action_button_label" msgid="6249846312991332122">"हो गया"</string>
    <string name="gesture_tutorial_action_button_label_settings" msgid="2923621047916486604">"सेटिंग"</string>
    <string name="gesture_tutorial_try_again" msgid="65962545858556697">"फिर से कोशिश करें"</string>
    <string name="gesture_tutorial_nice" msgid="2936275692616928280">"बहुत बढ़िया!"</string>
    <string name="gesture_tutorial_step" msgid="1279786122817620968">"ट्यूटोरियल <xliff:g id="CURRENT">%1$d</xliff:g>/<xliff:g id="TOTAL">%2$d</xliff:g>"</string>
    <string name="allset_title" msgid="5021126669778966707">"हो गया!"</string>
    <string name="allset_hint" msgid="459504134589971527">"होम पेज पर जाने के लिए, ऊपर की ओर स्वाइप करें"</string>
    <string name="allset_button_hint" msgid="2395219947744706291">"होम स्क्रीन पर जाने के लिए, होम बटन पर टैप करें"</string>
    <string name="allset_description_generic" msgid="5385500062202019855">"अब <xliff:g id="DEVICE">%1$s</xliff:g> इस्तेमाल के लिए तैयार है"</string>
    <string name="default_device_name" msgid="6660656727127422487">"डिवाइस"</string>
    <string name="allset_navigation_settings" msgid="4713404605961476027"><annotation id="link">"सिस्टम नेविगेशन सेटिंग"</annotation></string>
    <string name="action_share" msgid="2648470652637092375">"शेयर करें"</string>
    <string name="action_screenshot" msgid="8171125848358142917">"स्क्रीनशॉट लें"</string>
    <string name="action_split" msgid="2098009717623550676">"स्प्लिट स्क्रीन मोड"</string>
    <string name="action_save_app_pair" msgid="5974823919237645229">"ऐप पेयर सेव करें"</string>
    <string name="toast_split_select_app" msgid="8464310533320556058">"स्प्लिट स्क्रीन के लिए दूसरे ऐप्लिकेशन पर टैप करें"</string>
    <string name="toast_contextual_split_select_app" msgid="433510957123687090">"स्प्लिट स्क्रीन इस्तेमाल करने के लिए, दूसरा ऐप्लिकेशन चुनें"</string>
    <string name="toast_split_select_app_cancel" msgid="1532690483356445639"><b>"अभी नहीं"</b></string>
    <string name="toast_split_select_cont_desc" msgid="2119685056059607602">"स्प्लिट स्क्रीन मोड से बाहर निकलें"</string>
    <string name="toast_split_app_unsupported" msgid="2360229567007828914">"स्प्लिट स्क्रीन के लिए, दूसरा ऐप्लिकेशन चुनें"</string>
    <string name="blocked_by_policy" msgid="2071401072261365546">"ऐप्लिकेशन या आपका संगठन इस कार्रवाई की अनुमति नहीं देता"</string>
    <string name="split_widgets_not_supported" msgid="1355743038053053866">"फ़िलहाल, विजेट काम नहीं कर रहें हैं. कृपया कोई दूसरा ऐप्लिकेशन चुनें"</string>
    <string name="skip_tutorial_dialog_title" msgid="2725643161260038458">"क्या आपको अभी नेविगेशन ट्यूटोरियल नहीं देखना है?"</string>
    <string name="skip_tutorial_dialog_subtitle" msgid="544063326241955662">"इसे बाद में <xliff:g id="NAME">%1$s</xliff:g> ऐप्लिकेशन पर देखा जा सकता है"</string>
    <string name="gesture_tutorial_action_button_label_cancel" msgid="3809842569351264108">"रद्द करें"</string>
    <string name="gesture_tutorial_action_button_label_skip" msgid="394452764989751960">"अभी नहीं"</string>
    <string name="accessibility_rotate_button" msgid="4771825231336502943">"स्क्रीन घुमाएं"</string>
    <string name="taskbar_edu_a11y_title" msgid="5417986057866415355">"टास्कबार का ट्यूटोरियल"</string>
    <string name="taskbar_edu_splitscreen" msgid="5605512479258053350">"किसी ऐप को किनारे की ओर ड्रैग करके 2 ऐप एक साथ इस्तेमाल करें"</string>
    <string name="taskbar_edu_stashing" msgid="5645461372669217294">"टास्कबार देखने के लिए, ऊपर की ओर धीरे से स्वाइप करें"</string>
<<<<<<< HEAD
    <string name="taskbar_edu_suggestions" msgid="8215044496435527982">"डिवाइस के इस्तेमाल के आधार पर ऐप्लिकेशन के सुझाव पाएं"</string>
=======
    <string name="taskbar_edu_suggestions" msgid="8215044496435527982">"इस्तेमाल के आधार पर ऐप्लिकेशन के सुझाव पाएं"</string>
>>>>>>> 4f1e8802
    <string name="taskbar_edu_pinning" msgid="6708550858580071558">"टास्कबार को पिन करने के लिए डिवाइडर को दबाकर रखें"</string>
    <string name="taskbar_edu_features" msgid="3320337287472848162">"टास्कबार के साथ कई और काम करें"</string>
    <string name="taskbar_edu_pinning_title" msgid="210102174154211712">"टास्कबार को हमेशा दिखाएं"</string>
    <string name="taskbar_edu_pinning_standalone" msgid="2636919474366410467">"टास्कबार को हमेशा अपनी स्क्रीन के नीचे दिखाने के लिए, डिवाइडर दबाकर रखें"</string>
<<<<<<< HEAD
=======
    <string name="taskbar_search_edu_title" msgid="5569194922234364530">"स्क्रीन पर दिख रहे कॉन्टेंट को खोजने के लिए, ऐक्शन बटन को दबाकर रखें"</string>
    <string name="taskbar_edu_search_disclosure" msgid="8734536088447779686">"यह प्रॉडक्ट, स्क्रीन के चुनिंदा हिस्से पर कॉन्टेंट खोजता है. Google की <xliff:g id="BEGIN_PRIVACY_LINK">&lt;a href="%1$s"&gt;</xliff:g>निजता नीति<xliff:g id="END_PRIVACY_LINK">&lt;/a&gt;</xliff:g> और <xliff:g id="BEGIN_TOS_LINK">&lt;a href="%2$s"&gt;</xliff:g>सेवा की शर्तें<xliff:g id="END_TOS_LINK">&lt;/a&gt;</xliff:g> लागू."</string>
>>>>>>> 4f1e8802
    <string name="taskbar_edu_close" msgid="887022990168191073">"बंद करें"</string>
    <string name="taskbar_edu_done" msgid="6880178093977704569">"हो गया"</string>
    <string name="taskbar_button_home" msgid="2151398979630664652">"होम"</string>
    <string name="taskbar_button_a11y" msgid="5241161324875094465">"सुलभता"</string>
    <string name="taskbar_button_back" msgid="8558862226461164514">"वापस जाएं"</string>
    <string name="taskbar_button_ime_switcher" msgid="1730244360907588541">"IME स्विचर"</string>
    <string name="taskbar_button_recents" msgid="7273376136216613134">"हाल ही के"</string>
    <string name="taskbar_button_notifications" msgid="7471740351507357318">"सूचनाएं"</string>
    <string name="taskbar_button_quick_settings" msgid="227662894293189391">"फटाफट सेटिंग"</string>
    <string name="taskbar_a11y_title" msgid="6432169809852243110">"टास्कबार"</string>
    <string name="taskbar_a11y_shown_title" msgid="6842833581088937713">"टास्कबार दिखाया गया"</string>
    <string name="taskbar_a11y_hidden_title" msgid="9154903639589659284">"टास्कबार छिपाया गया"</string>
    <string name="taskbar_phone_a11y_title" msgid="4933360237131229395">"नेविगेशन बार"</string>
    <string name="always_show_taskbar" msgid="3608801276107751229">"टास्कबार हमेशा दिखाएं"</string>
    <string name="change_navigation_mode" msgid="9088393078736808968">"नेविगेशन का मोड बदलें"</string>
    <string name="taskbar_divider_a11y_title" msgid="6608690309720242080">"टास्कबार डिवाइडर"</string>
    <string name="move_drop_target_top_or_left" msgid="2988702185049595807">"ऊपर/बाईं तरफ़ ले जाएं"</string>
    <string name="move_drop_target_bottom_or_right" msgid="5431393418797620162">"नीचे/दाईं तरफ़ ले जाएं"</string>
    <string name="quick_switch_overflow" msgid="6935266023013283353">"{count,plural, =1{# और ऐप्लिकेशन दिखाएं.}one{# और ऐप्लिकेशन दिखाएं.}other{# और ऐप्लिकेशन दिखाएं.}}"</string>
    <string name="quick_switch_split_task" msgid="5598194724255333896">"<xliff:g id="APP_NAME_1">%1$s</xliff:g> और <xliff:g id="APP_NAME_2">%2$s</xliff:g>"</string>
    <string name="desktop_select_app_toast" msgid="2306057322833956910">"डेस्कटॉप पर ऐप्लिकेशन जोड़ा जा रहा है"</string>
    <string name="desktop_button_close_app_toast" msgid="5283096349579408560">"रद्द करें"</string>
</resources><|MERGE_RESOLUTION|>--- conflicted
+++ resolved
@@ -111,20 +111,13 @@
     <string name="taskbar_edu_a11y_title" msgid="5417986057866415355">"टास्कबार का ट्यूटोरियल"</string>
     <string name="taskbar_edu_splitscreen" msgid="5605512479258053350">"किसी ऐप को किनारे की ओर ड्रैग करके 2 ऐप एक साथ इस्तेमाल करें"</string>
     <string name="taskbar_edu_stashing" msgid="5645461372669217294">"टास्कबार देखने के लिए, ऊपर की ओर धीरे से स्वाइप करें"</string>
-<<<<<<< HEAD
-    <string name="taskbar_edu_suggestions" msgid="8215044496435527982">"डिवाइस के इस्तेमाल के आधार पर ऐप्लिकेशन के सुझाव पाएं"</string>
-=======
     <string name="taskbar_edu_suggestions" msgid="8215044496435527982">"इस्तेमाल के आधार पर ऐप्लिकेशन के सुझाव पाएं"</string>
->>>>>>> 4f1e8802
     <string name="taskbar_edu_pinning" msgid="6708550858580071558">"टास्कबार को पिन करने के लिए डिवाइडर को दबाकर रखें"</string>
     <string name="taskbar_edu_features" msgid="3320337287472848162">"टास्कबार के साथ कई और काम करें"</string>
     <string name="taskbar_edu_pinning_title" msgid="210102174154211712">"टास्कबार को हमेशा दिखाएं"</string>
     <string name="taskbar_edu_pinning_standalone" msgid="2636919474366410467">"टास्कबार को हमेशा अपनी स्क्रीन के नीचे दिखाने के लिए, डिवाइडर दबाकर रखें"</string>
-<<<<<<< HEAD
-=======
     <string name="taskbar_search_edu_title" msgid="5569194922234364530">"स्क्रीन पर दिख रहे कॉन्टेंट को खोजने के लिए, ऐक्शन बटन को दबाकर रखें"</string>
     <string name="taskbar_edu_search_disclosure" msgid="8734536088447779686">"यह प्रॉडक्ट, स्क्रीन के चुनिंदा हिस्से पर कॉन्टेंट खोजता है. Google की <xliff:g id="BEGIN_PRIVACY_LINK">&lt;a href="%1$s"&gt;</xliff:g>निजता नीति<xliff:g id="END_PRIVACY_LINK">&lt;/a&gt;</xliff:g> और <xliff:g id="BEGIN_TOS_LINK">&lt;a href="%2$s"&gt;</xliff:g>सेवा की शर्तें<xliff:g id="END_TOS_LINK">&lt;/a&gt;</xliff:g> लागू."</string>
->>>>>>> 4f1e8802
     <string name="taskbar_edu_close" msgid="887022990168191073">"बंद करें"</string>
     <string name="taskbar_edu_done" msgid="6880178093977704569">"हो गया"</string>
     <string name="taskbar_button_home" msgid="2151398979630664652">"होम"</string>
