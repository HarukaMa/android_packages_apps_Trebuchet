/*
 * Copyright (C) 2019 The Android Open Source Project
 *
 * Licensed under the Apache License, Version 2.0 (the "License");
 * you may not use this file except in compliance with the License.
 * You may obtain a copy of the License at
 *
 *      http://www.apache.org/licenses/LICENSE-2.0
 *
 * Unless required by applicable law or agreed to in writing, software
 * distributed under the License is distributed on an "AS IS" BASIS,
 * WITHOUT WARRANTIES OR CONDITIONS OF ANY KIND, either express or implied.
 * See the License for the specific language governing permissions and
 * limitations under the License.
 */
package com.android.quickstep.util;

import static java.lang.annotation.RetentionPolicy.SOURCE;

import android.animation.Animator;
import android.content.Context;
import android.graphics.PointF;
import android.graphics.Rect;
import android.graphics.RectF;

import androidx.annotation.IntDef;
import androidx.annotation.Nullable;
import androidx.dynamicanimation.animation.DynamicAnimation.OnAnimationEndListener;
import androidx.dynamicanimation.animation.FloatPropertyCompat;
import androidx.dynamicanimation.animation.SpringAnimation;
import androidx.dynamicanimation.animation.SpringForce;

import com.android.launcher3.DeviceProfile;
import com.android.launcher3.R;
import com.android.launcher3.Utilities;
import com.android.launcher3.anim.FlingSpringAnim;
import com.android.launcher3.touch.OverScroll;
import com.android.launcher3.util.DynamicResource;
import com.android.quickstep.RemoteAnimationTargets.ReleaseCheck;
import com.android.systemui.plugins.ResourceProvider;

import java.lang.annotation.Retention;
import java.util.ArrayList;
import java.util.List;


/**
 * Applies spring forces to animate from a starting rect to a target rect,
 * while providing update callbacks to the caller.
 */
public class RectFSpringAnim extends ReleaseCheck {

    private static final FloatPropertyCompat<RectFSpringAnim> RECT_CENTER_X =
            new FloatPropertyCompat<RectFSpringAnim>("rectCenterXSpring") {
                @Override
                public float getValue(RectFSpringAnim anim) {
                    return anim.mCurrentCenterX;
                }

                @Override
                public void setValue(RectFSpringAnim anim, float currentCenterX) {
                    anim.mCurrentCenterX = currentCenterX;
                    anim.onUpdate();
                }
            };

    private static final FloatPropertyCompat<RectFSpringAnim> RECT_Y =
            new FloatPropertyCompat<RectFSpringAnim>("rectYSpring") {
                @Override
                public float getValue(RectFSpringAnim anim) {
                    return anim.mCurrentY;
                }

                @Override
                public void setValue(RectFSpringAnim anim, float y) {
                    anim.mCurrentY = y;
                    anim.onUpdate();
                }
            };

    private static final FloatPropertyCompat<RectFSpringAnim> RECT_SCALE_PROGRESS =
            new FloatPropertyCompat<RectFSpringAnim>("rectScaleProgress") {
                @Override
                public float getValue(RectFSpringAnim object) {
                    return object.mCurrentScaleProgress;
                }

                @Override
                public void setValue(RectFSpringAnim object, float value) {
                    object.mCurrentScaleProgress = value;
                    object.onUpdate();
                }
            };

    private final RectF mStartRect;
    private final RectF mTargetRect;
    private final RectF mCurrentRect = new RectF();
    private final List<OnUpdateListener> mOnUpdateListeners = new ArrayList<>();
    private final List<Animator.AnimatorListener> mAnimatorListeners = new ArrayList<>();

    private float mCurrentCenterX;
    private float mCurrentY;
    // If true, tracking the bottom of the rects, else tracking the top.
    private float mCurrentScaleProgress;
    private FlingSpringAnim mRectXAnim;
    private FlingSpringAnim mRectYAnim;
    private SpringAnimation mRectScaleAnim;
    private boolean mAnimsStarted;
    private boolean mRectXAnimEnded;
    private boolean mRectYAnimEnded;
    private boolean mRectScaleAnimEnded;

    private float mMinVisChange;
    private int mMaxVelocityPxPerS;

    /**
     * Indicates which part of the start & target rects we are interpolating between.
     */
    public static final int TRACKING_TOP = 0;
    public static final int TRACKING_CENTER = 1;
    public static final int TRACKING_BOTTOM = 2;

    @Retention(SOURCE)
    @IntDef(value = {TRACKING_TOP,
                    TRACKING_CENTER,
                    TRACKING_BOTTOM})
    public @interface Tracking{}

    @Tracking
    public final int mTracking;
    protected final float mStiffnessX;
    protected final float mStiffnessY;
    protected final float mDampingX;
    protected final float mDampingY;
    protected final float mRectStiffness;

    public RectFSpringAnim(SpringConfig config) {
        mStartRect = config.startRect;
        mTargetRect = config.targetRect;
        mCurrentCenterX = mStartRect.centerX();

        mMinVisChange = config.minVisChange;
        mMaxVelocityPxPerS = config.maxVelocityPxPerS;
        setCanRelease(true);

        mTracking = config.tracking;
        mStiffnessX = config.stiffnessX;
        mStiffnessY = config.stiffnessY;
        mDampingX = config.dampingX;
        mDampingY = config.dampingY;
        mRectStiffness = config.rectStiffness;

        mCurrentY = getTrackedYFromRect(mStartRect);
    }

    private float getTrackedYFromRect(RectF rect) {
        switch (mTracking) {
            case TRACKING_TOP:
                return rect.top;
            case TRACKING_BOTTOM:
                return rect.bottom;
            case TRACKING_CENTER:
            default:
                return rect.centerY();
        }
    }

    public void onTargetPositionChanged() {
        if (mRectXAnim != null && mRectXAnim.getTargetPosition() != mTargetRect.centerX()) {
            mRectXAnim.updatePosition(mCurrentCenterX, mTargetRect.centerX());
        }

        if (mRectYAnim != null) {
            switch (mTracking) {
                case TRACKING_TOP:
                    if (mRectYAnim.getTargetPosition() != mTargetRect.top) {
                        mRectYAnim.updatePosition(mCurrentY, mTargetRect.top);
                    }
                    break;
                case TRACKING_BOTTOM:
                    if (mRectYAnim.getTargetPosition() != mTargetRect.bottom) {
                        mRectYAnim.updatePosition(mCurrentY, mTargetRect.bottom);
                    }
                    break;
                case TRACKING_CENTER:
                    if (mRectYAnim.getTargetPosition() != mTargetRect.centerY()) {
                        mRectYAnim.updatePosition(mCurrentY, mTargetRect.centerY());
                    }
                    break;
            }
        }
    }

    public void addOnUpdateListener(OnUpdateListener onUpdateListener) {
        mOnUpdateListeners.add(onUpdateListener);
    }

    public void addAnimatorListener(Animator.AnimatorListener animatorListener) {
        mAnimatorListeners.add(animatorListener);
    }

    /**
     * Starts the fling/spring animation.
     * @param context The activity context.
     * @param velocityPxPerMs Velocity of swipe in px/ms.
     */
    public void start(Context context, @Nullable DeviceProfile profile, PointF velocityPxPerMs) {
        // Only tell caller that we ended if both x and y animations have ended.
        OnAnimationEndListener onXEndListener = ((animation, canceled, centerX, velocityX) -> {
            mRectXAnimEnded = true;
            maybeOnEnd();
        });
        OnAnimationEndListener onYEndListener = ((animation, canceled, centerY, velocityY) -> {
            mRectYAnimEnded = true;
            maybeOnEnd();
        });

        // We dampen the user velocity here to keep the natural feeling and to prevent the
        // rect from straying too from a linear path.
        final float xVelocityPxPerS = velocityPxPerMs.x * 1000;
        final float yVelocityPxPerS = velocityPxPerMs.y * 1000;
        final float dampedXVelocityPxPerS = OverScroll.dampedScroll(
                Math.abs(xVelocityPxPerS), mMaxVelocityPxPerS) * Math.signum(xVelocityPxPerS);
        final float dampedYVelocityPxPerS = OverScroll.dampedScroll(
                Math.abs(yVelocityPxPerS), mMaxVelocityPxPerS) * Math.signum(yVelocityPxPerS);

        float startX = mCurrentCenterX;
        float endX = mTargetRect.centerX();
        float minXValue = Math.min(startX, endX);
        float maxXValue = Math.max(startX, endX);

        mRectXAnim = new FlingSpringAnim(this, context, RECT_CENTER_X, startX, endX,
                dampedXVelocityPxPerS, mMinVisChange, minXValue, maxXValue, mDampingX, mStiffnessX,
                onXEndListener);

        float startY = mCurrentY;
        float endY = getTrackedYFromRect(mTargetRect);
        float minYValue = Math.min(startY, endY);
        float maxYValue = Math.max(startY, endY);
        mRectYAnim = new FlingSpringAnim(this, context, RECT_Y, startY, endY, dampedYVelocityPxPerS,
                mMinVisChange, minYValue, maxYValue, mDampingY, mStiffnessY, onYEndListener);

        float minVisibleChange = Math.abs(1f / mStartRect.height());
        ResourceProvider rp = DynamicResource.provider(context);
        float damping = rp.getFloat(R.dimen.swipe_up_rect_scale_damping_ratio);

        // Increase the stiffness for devices where we want the window size to transform quicker.
        boolean shouldUseHigherStiffness = profile != null
                && (profile.isLandscape || profile.isTablet);
        float stiffness = shouldUseHigherStiffness
                ? rp.getFloat(R.dimen.swipe_up_rect_scale_higher_stiffness)
                : rp.getFloat(R.dimen.swipe_up_rect_scale_stiffness);

        mRectScaleAnim = new SpringAnimation(this, RECT_SCALE_PROGRESS)
                .setSpring(new SpringForce(1f)
                .setDampingRatio(damping)
                .setStiffness(stiffness))
                .setStartVelocity(velocityPxPerMs.y * minVisibleChange)
                .setMaxValue(1f)
                .setMinimumVisibleChange(minVisibleChange)
                .addEndListener((animation, canceled, value, velocity) -> {
                    mRectScaleAnimEnded = true;
                    maybeOnEnd();
                });

        setCanRelease(false);
        mAnimsStarted = true;

        mRectXAnim.start();
        mRectYAnim.start();
        mRectScaleAnim.start();
        for (Animator.AnimatorListener animatorListener : mAnimatorListeners) {
            animatorListener.onAnimationStart(null);
        }
    }

    public void end() {
        if (mAnimsStarted) {
            mRectXAnim.end();
            mRectYAnim.end();
            if (mRectScaleAnim.canSkipToEnd()) {
                mRectScaleAnim.skipToEnd();
            }
            mCurrentScaleProgress = mRectScaleAnim.getSpring().getFinalPosition();

            // Ensures that we end the animation with the final values.
            mRectXAnimEnded = false;
            mRectYAnimEnded = false;
            mRectScaleAnimEnded = false;
            onUpdate();
        }
<<<<<<< HEAD
=======

        mRectXAnimEnded = true;
        mRectYAnimEnded = true;
        mRectScaleAnimEnded = true;
        maybeOnEnd();
>>>>>>> fb095226
    }

    private boolean isEnded() {
        return mRectXAnimEnded && mRectYAnimEnded && mRectScaleAnimEnded;
    }

    private void onUpdate() {
        if (isEnded()) {
            // Prevent further updates from being called. This can happen between callbacks for
            // ending the x/y/scale animations.
            return;
        }

        if (!mOnUpdateListeners.isEmpty()) {
            float currentWidth = Utilities.mapRange(mCurrentScaleProgress, mStartRect.width(),
                    mTargetRect.width());
            float currentHeight = Utilities.mapRange(mCurrentScaleProgress, mStartRect.height(),
                    mTargetRect.height());
            switch (mTracking) {
                case TRACKING_TOP:
                    mCurrentRect.set(mCurrentCenterX - currentWidth / 2,
                            mCurrentY,
                            mCurrentCenterX + currentWidth / 2,
                            mCurrentY + currentHeight);
                    break;
                case TRACKING_BOTTOM:
                    mCurrentRect.set(mCurrentCenterX - currentWidth / 2,
                            mCurrentY - currentHeight,
                            mCurrentCenterX + currentWidth / 2,
                            mCurrentY);
                    break;
                case TRACKING_CENTER:
                    mCurrentRect.set(mCurrentCenterX - currentWidth / 2,
                            mCurrentY - currentHeight / 2,
                            mCurrentCenterX + currentWidth / 2,
                            mCurrentY + currentHeight / 2);
                    break;
            }
            for (OnUpdateListener onUpdateListener : mOnUpdateListeners) {
                onUpdateListener.onUpdate(mCurrentRect, mCurrentScaleProgress);
            }
        }
    }

    private void maybeOnEnd() {
        if (mAnimsStarted && isEnded()) {
            mAnimsStarted = false;
            setCanRelease(true);
            for (Animator.AnimatorListener animatorListener : mAnimatorListeners) {
                animatorListener.onAnimationEnd(null);
            }
        }
    }

    public void cancel() {
        if (mAnimsStarted) {
            for (OnUpdateListener onUpdateListener : mOnUpdateListeners) {
                onUpdateListener.onCancel();
            }
        }
        end();
    }

    public interface OnUpdateListener {
        /**
         * Called when an update is made to the animation.
         * @param currentRect The rect of the window.
         * @param progress [0, 1] The progress of the rect scale animation.
         */
        void onUpdate(RectF currentRect, float progress);

        default void onCancel() { }
    }

    private abstract static class SpringConfig {
        protected RectF startRect;
        protected RectF targetRect;
        protected @Tracking int tracking;
        protected float stiffnessX;
        protected float stiffnessY;
        protected float dampingX;
        protected float dampingY;
        protected float rectStiffness;
        protected float minVisChange;
        protected int maxVelocityPxPerS;

        private SpringConfig(Context context, RectF start, RectF target) {
            startRect = start;
            targetRect = target;

            ResourceProvider rp = DynamicResource.provider(context);
            minVisChange = rp.getDimension(R.dimen.swipe_up_fling_min_visible_change);
            maxVelocityPxPerS = (int) rp.getDimension(R.dimen.swipe_up_max_velocity);
        }
    }

    /**
     * Standard spring configuration parameters.
     */
    public static class DefaultSpringConfig extends SpringConfig {

        public DefaultSpringConfig(Context context, DeviceProfile deviceProfile,
                RectF startRect, RectF targetRect) {
            super(context, startRect, targetRect);

            ResourceProvider rp = DynamicResource.provider(context);
            tracking = getDefaultTracking(deviceProfile);
            stiffnessX = rp.getFloat(R.dimen.swipe_up_rect_xy_stiffness);
            stiffnessY = rp.getFloat(R.dimen.swipe_up_rect_xy_stiffness);
            dampingX = rp.getFloat(R.dimen.swipe_up_rect_xy_damping_ratio);
            dampingY = rp.getFloat(R.dimen.swipe_up_rect_xy_damping_ratio);

            this.startRect = startRect;
            this.targetRect = targetRect;

            // Increase the stiffness for devices where we want the window size to transform
            // quicker.
            boolean shouldUseHigherStiffness = deviceProfile != null
                    && (deviceProfile.isLandscape || deviceProfile.isTablet);
            rectStiffness = shouldUseHigherStiffness
                    ? rp.getFloat(R.dimen.swipe_up_rect_scale_higher_stiffness)
                    : rp.getFloat(R.dimen.swipe_up_rect_scale_stiffness);
        }

        private @Tracking int getDefaultTracking(@Nullable DeviceProfile deviceProfile) {
            @Tracking int tracking;
            if (deviceProfile == null) {
                tracking = startRect.bottom < targetRect.bottom
                        ? TRACKING_BOTTOM
                        : TRACKING_TOP;
            } else {
                int heightPx = deviceProfile.heightPx;
                Rect padding = deviceProfile.workspacePadding;

                final float topThreshold = heightPx / 3f;
                final float bottomThreshold = deviceProfile.heightPx - padding.bottom;

                if (targetRect.bottom > bottomThreshold) {
                    tracking = TRACKING_BOTTOM;
                } else if (targetRect.top < topThreshold) {
                    tracking = TRACKING_TOP;
                } else {
                    tracking = TRACKING_CENTER;
                }
            }
            return tracking;
        }
    }

    /**
     * Spring configuration parameters for Taskbar/Hotseat items on devices that have a taskbar.
     */
    public static class TaskbarHotseatSpringConfig extends SpringConfig {

        public TaskbarHotseatSpringConfig(Context context, RectF start, RectF target) {
            super(context, start, target);

            ResourceProvider rp = DynamicResource.provider(context);
            tracking = TRACKING_CENTER;
            stiffnessX = rp.getFloat(R.dimen.taskbar_swipe_up_rect_x_stiffness);
            stiffnessY = rp.getFloat(R.dimen.taskbar_swipe_up_rect_y_stiffness);
            dampingX = rp.getFloat(R.dimen.taskbar_swipe_up_rect_x_damping);
            dampingY = rp.getFloat(R.dimen.taskbar_swipe_up_rect_y_damping);
            rectStiffness = rp.getFloat(R.dimen.taskbar_swipe_up_rect_scale_stiffness);
        }
    }

}<|MERGE_RESOLUTION|>--- conflicted
+++ resolved
@@ -289,14 +289,6 @@
             mRectScaleAnimEnded = false;
             onUpdate();
         }
-<<<<<<< HEAD
-=======
-
-        mRectXAnimEnded = true;
-        mRectYAnimEnded = true;
-        mRectScaleAnimEnded = true;
-        maybeOnEnd();
->>>>>>> fb095226
     }
 
     private boolean isEnded() {
